--- conflicted
+++ resolved
@@ -461,13 +461,12 @@
 
 
 def _jtc_joint_names(jtc_info):
+    # NOTE: We assume that there is at least one hardware interface that
+    # claims resources (there should be), and the resource list is fetched
+    # from the first available interface
 
     joint_names = []
-<<<<<<< HEAD
-    for interface in jtc_info.required_state_interfaces:
-=======
     for interface in jtc_info.claimed_interfaces:
->>>>>>> 9336b343
         name = interface.split("/")[-2]
         if name not in joint_names:
             joint_names.append(name)
