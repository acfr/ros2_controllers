--- conflicted
+++ resolved
@@ -22,14 +22,11 @@
     validation: {
       gt<>: [0.0]
     }
-<<<<<<< HEAD
-=======
   }
   wheels_per_side: {
     type: int,
     default_value: 0,
     description: "Number of wheels on each side of the robot. This is important to take the wheels slip into account when multiple wheels on each side are present. If there are more wheels then control signals for each side, you should enter number for control signals. For example, Husky has two wheels on each side, but they use one control signal, in this case '1' is the correct value of the parameter.",
->>>>>>> 9336b343
   }
   wheel_radius: {
     type: double,
@@ -114,6 +111,11 @@
     default_value: 10,
     description: "Size of the rolling window for calculation of mean velocity use in odometry.",
   }
+  use_stamped_vel: {
+    type: bool,
+    default_value: true,
+    description: "Use stamp from input velocity message to calculate how old the command actually is.",
+  }
   publish_rate: {
     type: double,
     default_value: 50.0, # Hz
@@ -121,125 +123,77 @@
   }
   linear:
     x:
+      has_velocity_limits: {
+        type: bool,
+        default_value: false,
+      }
+      has_acceleration_limits: {
+        type: bool,
+        default_value: false,
+      }
+      has_jerk_limits: {
+        type: bool,
+        default_value: false,
+      }
       max_velocity: {
         type: double,
         default_value: .NAN,
-        validation: {
-          "control_filters::gt_eq_or_nan<>": [0.0]
-        }
       }
       min_velocity: {
         type: double,
         default_value: .NAN,
-        validation: {
-          "control_filters::lt_eq_or_nan<>": [0.0]
-        }
       }
       max_acceleration: {
         type: double,
         default_value: .NAN,
-        description: "Maximum acceleration in forward direction.",
-        validation: {
-          "control_filters::gt_eq_or_nan<>": [0.0]
-        }
       }
-      max_deceleration: {
+      min_acceleration: {
         type: double,
         default_value: .NAN,
-        description: "Maximum deceleration in forward direction.",
-        validation: {
-          "control_filters::lt_eq_or_nan<>": [0.0]
-        }
-      }
-      max_acceleration_reverse: {
-        type: double,
-        default_value: .NAN,
-        description: "Maximum acceleration in reverse direction. If not set, -max_acceleration will be used.",
-        validation: {
-          "control_filters::lt_eq_or_nan<>": [0.0]
-        }
-      }
-      max_deceleration_reverse: {
-        type: double,
-        default_value: .NAN,
-        description: "Maximum deceleration in reverse direction. If not set, -max_deceleration will be used.",
-        validation: {
-          "control_filters::gt_eq_or_nan<>": [0.0]
-        }
       }
       max_jerk: {
         type: double,
         default_value: .NAN,
-        validation: {
-          "control_filters::gt_eq_or_nan<>": [0.0]
-        }
       }
       min_jerk: {
         type: double,
         default_value: .NAN,
-        validation: {
-          "control_filters::lt_eq_or_nan<>": [0.0]
-        }
       }
   angular:
     z:
+      has_velocity_limits: {
+        type: bool,
+        default_value: false,
+      }
+      has_acceleration_limits: {
+        type: bool,
+        default_value: false,
+      }
+      has_jerk_limits: {
+        type: bool,
+        default_value: false,
+      }
       max_velocity: {
         type: double,
         default_value: .NAN,
-        validation: {
-          "control_filters::gt_eq_or_nan<>": [0.0]
-        }
       }
       min_velocity: {
         type: double,
         default_value: .NAN,
-        validation: {
-          "control_filters::lt_eq_or_nan<>": [0.0]
-        }
       }
       max_acceleration: {
         type: double,
         default_value: .NAN,
-        description: "Maximum acceleration in positive direction.",
-        validation: {
-          "control_filters::gt_eq_or_nan<>": [0.0]
-        }
       }
-      max_deceleration: {
+      min_acceleration: {
         type: double,
         default_value: .NAN,
-        description: "Maximum deceleration in positive direction.",
-        validation: {
-          "control_filters::lt_eq_or_nan<>": [0.0]
-        }
-      }
-      max_acceleration_reverse: {
-        type: double,
-        default_value: .NAN,
-        description: "Maximum acceleration in negative direction. If not set, -max_acceleration will be used.",
-        validation: {
-          "control_filters::lt_eq_or_nan<>": [0.0]
-        }
-      }
-      max_deceleration_reverse: {
-        type: double,
-        default_value: .NAN,
-        description: "Maximum deceleration in negative direction. If not set, -max_deceleration will be used.",
-        validation: {
-          "control_filters::gt_eq_or_nan<>": [0.0]
-        }
       }
       max_jerk: {
         type: double,
         default_value: .NAN,
-        validation: {
-          "control_filters::gt_eq_or_nan<>": [0.0]
-        }
       }
       min_jerk: {
         type: double,
         default_value: .NAN,
-        validation: {
-          "control_filters::lt_eq_or_nan<>": [0.0]
-        }
       }