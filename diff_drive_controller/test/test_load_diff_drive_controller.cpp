--- conflicted
+++ resolved
@@ -28,21 +28,12 @@
     std::make_shared<rclcpp::executors::SingleThreadedExecutor>();
 
   controller_manager::ControllerManager cm(
-    executor, ros2_control_test_assets::diffbot_urdf, true, "test_controller_manager");
-  const std::string test_file_path =
-    std::string(TEST_FILES_DIRECTORY) + "/config/test_diff_drive_controller.yaml";
+    std::make_unique<hardware_interface::ResourceManager>(ros2_control_test_assets::diffbot_urdf),
+    executor, "test_controller_manager");
 
-  cm.set_parameter({"test_diff_drive_controller.params_file", test_file_path});
-  cm.set_parameter(
-    {"test_diff_drive_controller.type", "diff_drive_controller/DiffDriveController"});
-
-<<<<<<< HEAD
-  ASSERT_NE(cm.load_controller("test_diff_drive_controller"), nullptr);
-=======
   ASSERT_NE(
     cm.load_controller("test_diff_drive_controller", "diff_drive_controller/DiffDriveController"),
     nullptr);
->>>>>>> 9336b343
 }
 
 int main(int argc, char ** argv)
@@ -50,10 +41,7 @@
   ::testing::InitGoogleTest(&argc, argv);
   rclcpp::init(argc, argv);
   int result = RUN_ALL_TESTS();
-<<<<<<< HEAD
-=======
   rclcpp::shutdown();
->>>>>>> 9336b343
   rclcpp::shutdown();
   return result;
 }