
# To use:
#
#     pre-commit run -a
#
# Or:
#
#     pre-commit install  # (runs every time you commit in git)
#
# To update this file:
#
#     pre-commit autoupdate
#
# See https://github.com/pre-commit/pre-commit

repos:
  # Standard hooks
  - repo: https://github.com/pre-commit/pre-commit-hooks
    rev: v5.0.0
    hooks:
      - id: check-added-large-files
      - id: check-ast
      - id: check-case-conflict
      - id: check-docstring-first
      - id: check-merge-conflict
      - id: check-symlinks
      - id: check-xml
      - id: check-yaml
        args: ["--allow-multiple-documents"]
      - id: debug-statements
      - id: end-of-file-fixer
      - id: mixed-line-ending
      - id: trailing-whitespace
        exclude_types: [rst]
      - id: fix-byte-order-marker


  # Python hooks
  - repo: https://github.com/asottile/pyupgrade
<<<<<<< HEAD
    rev: v3.20.0
=======
    rev: v3.19.1
>>>>>>> 9336b343
    hooks:
    -   id: pyupgrade
        args: [--py36-plus]

  # PyDocStyle
  - repo: https://github.com/PyCQA/pydocstyle
    rev: 6.3.0
    hooks:
    - id: pydocstyle
      args: ["--ignore=D100,D101,D102,D103,D104,D105,D106,D107,D203,D212,D404"]

  - repo: https://github.com/psf/black
    rev: 25.1.0
    hooks:
      - id: black
        args: ["--line-length=99"]

  - repo: https://github.com/pycqa/flake8
<<<<<<< HEAD
    rev: 7.2.0
=======
    rev: 7.1.1
>>>>>>> 9336b343
    hooks:
    - id: flake8
      args: ["--extend-ignore=E501"]

  # CPP hooks
  - repo: https://github.com/pre-commit/mirrors-clang-format
<<<<<<< HEAD
    rev: v20.1.5
=======
    rev: v19.1.7
>>>>>>> 9336b343
    hooks:
      - id: clang-format
        args: ['-fallback-style=none', '-i']

  - repo: local
    hooks:
      - id: ament_cppcheck
        name: ament_cppcheck
        description: Static code analysis of C/C++ files.
        entry: env AMENT_CPPCHECK_ALLOW_SLOW_VERSIONS=1 ament_cppcheck
        language: system
        files: \.(h\+\+|h|hh|hxx|hpp|cuh|c|cc|cpp|cu|c\+\+|cxx|tpp|txx)$

  - repo: local
    hooks:
      - id: ament_cpplint
        name: ament_cpplint
        description: Static code analysis of C/C++ files.
        entry: ament_cpplint
        language: system
        files: \.(h\+\+|h|hh|hxx|hpp|cuh|c|cc|cpp|cu|c\+\+|cxx|tpp|txx)$
        args: ["--linelength=100", "--filter=-whitespace/newline"]

  # Cmake hooks
  - repo: local
    hooks:
      - id: ament_lint_cmake
        name: ament_lint_cmake
        description: Check format of CMakeLists.txt files.
        entry: ament_lint_cmake
        language: system
        files: CMakeLists\.txt$

  # Copyright
  - repo: local
    hooks:
      - id: ament_copyright
        name: ament_copyright
        description: Check if copyright notice is available in all files.
        entry: ament_copyright
        language: system
        exclude: .*/conf\.py$

  # Docs - RestructuredText hooks
  - repo: https://github.com/PyCQA/doc8
    rev: v1.1.2
    hooks:
      - id: doc8
        args: ['--max-line-length=100', '--ignore=D001']
        exclude: CHANGELOG\.rst$

  - repo: https://github.com/pre-commit/pygrep-hooks
    rev: v1.10.0
    hooks:
      - id: rst-backticks
        exclude: CHANGELOG\.rst$
      - id: rst-directive-colons
      - id: rst-inline-touching-normal

  # Spellcheck in comments and docs
  # skipping of *.svg files is not working...
  - repo: https://github.com/codespell-project/codespell
    rev: v2.4.1
    hooks:
      - id: codespell
        args: ['--write-changes', '--uri-ignore-words-list=ist', '-L manuel']
        exclude: CHANGELOG\.rst|\.(svg|pyc|drawio)$

  - repo: https://github.com/python-jsonschema/check-jsonschema
<<<<<<< HEAD
    rev: 0.33.0
=======
    rev: 0.31.1
>>>>>>> 9336b343
    hooks:
      - id: check-github-workflows
        args: ["--verbose"]
      - id: check-github-actions
        args: ["--verbose"]
      - id: check-dependabot
        args: ["--verbose"]<|MERGE_RESOLUTION|>--- conflicted
+++ resolved
@@ -37,11 +37,7 @@
 
   # Python hooks
   - repo: https://github.com/asottile/pyupgrade
-<<<<<<< HEAD
-    rev: v3.20.0
-=======
     rev: v3.19.1
->>>>>>> 9336b343
     hooks:
     -   id: pyupgrade
         args: [--py36-plus]
@@ -60,22 +56,14 @@
         args: ["--line-length=99"]
 
   - repo: https://github.com/pycqa/flake8
-<<<<<<< HEAD
-    rev: 7.2.0
-=======
     rev: 7.1.1
->>>>>>> 9336b343
     hooks:
     - id: flake8
       args: ["--extend-ignore=E501"]
 
   # CPP hooks
   - repo: https://github.com/pre-commit/mirrors-clang-format
-<<<<<<< HEAD
-    rev: v20.1.5
-=======
     rev: v19.1.7
->>>>>>> 9336b343
     hooks:
       - id: clang-format
         args: ['-fallback-style=none', '-i']
@@ -145,11 +133,7 @@
         exclude: CHANGELOG\.rst|\.(svg|pyc|drawio)$
 
   - repo: https://github.com/python-jsonschema/check-jsonschema
-<<<<<<< HEAD
-    rev: 0.33.0
-=======
     rev: 0.31.1
->>>>>>> 9336b343
     hooks:
       - id: check-github-workflows
         args: ["--verbose"]
