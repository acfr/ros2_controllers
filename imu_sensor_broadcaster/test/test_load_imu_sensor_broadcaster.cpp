--- conflicted
+++ resolved
@@ -32,22 +32,14 @@
     std::make_shared<rclcpp::executors::SingleThreadedExecutor>();
 
   controller_manager::ControllerManager cm(
-    executor, ros2_control_test_assets::minimal_robot_urdf, true, "test_controller_manager");
-  const std::string test_file_path =
-    std::string(TEST_FILES_DIRECTORY) + "/imu_sensor_broadcaster_params.yaml";
+    std::make_unique<hardware_interface::ResourceManager>(
+      ros2_control_test_assets::minimal_robot_urdf),
+    executor, "test_controller_manager");
 
-  cm.set_parameter({"test_imu_sensor_broadcaster.params_file", test_file_path});
-  cm.set_parameter(
-    {"test_imu_sensor_broadcaster.type", "imu_sensor_broadcaster/IMUSensorBroadcaster"});
-
-<<<<<<< HEAD
-  ASSERT_NE(cm.load_controller("test_imu_sensor_broadcaster"), nullptr);
-=======
   ASSERT_NE(
     cm.load_controller(
       "test_imu_sensor_broadcaster", "imu_sensor_broadcaster/IMUSensorBroadcaster"),
     nullptr);
->>>>>>> 9336b343
 }
 
 int main(int argc, char ** argv)
