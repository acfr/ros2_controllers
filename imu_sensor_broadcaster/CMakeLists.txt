cmake_minimum_required(VERSION 3.16)
<<<<<<< HEAD
project(imu_sensor_broadcaster)

find_package(ros2_control_cmake REQUIRED)
set_compiler_options()
export_windows_symbols()
=======
project(imu_sensor_broadcaster LANGUAGES CXX)

if(CMAKE_CXX_COMPILER_ID MATCHES "(GNU|Clang)")
  add_compile_options(-Wall -Wextra -Wpedantic -Wconversion)
endif()
>>>>>>> 9336b343

set(THIS_PACKAGE_INCLUDE_DEPENDS
  controller_interface
  generate_parameter_library
  hardware_interface
  pluginlib
  rclcpp
  rclcpp_lifecycle
  realtime_tools
  sensor_msgs
)

find_package(ament_cmake REQUIRED)
find_package(backward_ros REQUIRED)
foreach(Dependency IN ITEMS ${THIS_PACKAGE_INCLUDE_DEPENDS})
  find_package(${Dependency} REQUIRED)
endforeach()

generate_parameter_library(imu_sensor_broadcaster_parameters
  src/imu_sensor_broadcaster_parameters.yaml
)

add_library(imu_sensor_broadcaster SHARED
  src/imu_sensor_broadcaster.cpp
)
target_compile_features(imu_sensor_broadcaster PUBLIC cxx_std_17)
target_include_directories(imu_sensor_broadcaster PUBLIC
  $<BUILD_INTERFACE:${PROJECT_SOURCE_DIR}/include>
  $<INSTALL_INTERFACE:include/imu_sensor_broadcaster>
)
target_link_libraries(imu_sensor_broadcaster PUBLIC
<<<<<<< HEAD
                      imu_sensor_broadcaster_parameters
                      controller_interface::controller_interface
                      hardware_interface::hardware_interface
                      pluginlib::pluginlib
                      rclcpp::rclcpp
                      rclcpp_lifecycle::rclcpp_lifecycle
                      realtime_tools::realtime_tools
                      ${sensor_msgs_TARGETS})
=======
  imu_sensor_broadcaster_parameters
)
ament_target_dependencies(imu_sensor_broadcaster PUBLIC ${THIS_PACKAGE_INCLUDE_DEPENDS})

# Causes the visibility macros to use dllexport rather than dllimport,
# which is appropriate when building the dll but not consuming it.
target_compile_definitions(imu_sensor_broadcaster PRIVATE "IMU_SENSOR_BROADCASTER_BUILDING_DLL")
>>>>>>> 9336b343

pluginlib_export_plugin_description_file(
  controller_interface imu_sensor_broadcaster.xml)

if(BUILD_TESTING)
  find_package(ament_cmake_gmock REQUIRED)
  find_package(controller_manager REQUIRED)
  find_package(hardware_interface REQUIRED)
  find_package(ros2_control_test_assets REQUIRED)

<<<<<<< HEAD
  add_definitions(-DTEST_FILES_DIRECTORY="${CMAKE_CURRENT_SOURCE_DIR}/test")
  ament_add_gmock(test_load_imu_sensor_broadcaster test/test_load_imu_sensor_broadcaster.cpp)
  target_include_directories(test_load_imu_sensor_broadcaster PRIVATE include)
  target_link_libraries(test_load_imu_sensor_broadcaster
    imu_sensor_broadcaster
    controller_manager::controller_manager
    ros2_control_test_assets::ros2_control_test_assets
=======
  add_rostest_with_parameters_gmock(test_load_imu_sensor_broadcaster
    test/test_load_imu_sensor_broadcaster.cpp
    ${CMAKE_CURRENT_SOURCE_DIR}/test/imu_sensor_broadcaster_params.yaml)
  target_include_directories(test_load_imu_sensor_broadcaster PRIVATE include)
  target_link_libraries(test_load_imu_sensor_broadcaster
    imu_sensor_broadcaster
  )
  ament_target_dependencies(test_load_imu_sensor_broadcaster
    controller_manager
    hardware_interface
    ros2_control_test_assets
>>>>>>> 9336b343
  )

  add_rostest_with_parameters_gmock(test_imu_sensor_broadcaster
    test/test_imu_sensor_broadcaster.cpp
    ${CMAKE_CURRENT_SOURCE_DIR}/test/imu_sensor_broadcaster_params.yaml)
  target_include_directories(test_imu_sensor_broadcaster PRIVATE include)
  target_link_libraries(test_imu_sensor_broadcaster
    imu_sensor_broadcaster
  )
<<<<<<< HEAD
=======
  ament_target_dependencies(test_imu_sensor_broadcaster
    hardware_interface
  )
>>>>>>> 9336b343
endif()

install(
  DIRECTORY include/
  DESTINATION include/imu_sensor_broadcaster
)
install(
  TARGETS
    imu_sensor_broadcaster
    imu_sensor_broadcaster_parameters
  EXPORT export_imu_sensor_broadcaster
  RUNTIME DESTINATION bin
  ARCHIVE DESTINATION lib
  LIBRARY DESTINATION lib
  INCLUDES DESTINATION include
)

ament_export_targets(export_imu_sensor_broadcaster HAS_LIBRARY_TARGET)
ament_export_dependencies(${THIS_PACKAGE_INCLUDE_DEPENDS})
ament_package()<|MERGE_RESOLUTION|>--- conflicted
+++ resolved
@@ -1,17 +1,9 @@
 cmake_minimum_required(VERSION 3.16)
-<<<<<<< HEAD
-project(imu_sensor_broadcaster)
-
-find_package(ros2_control_cmake REQUIRED)
-set_compiler_options()
-export_windows_symbols()
-=======
 project(imu_sensor_broadcaster LANGUAGES CXX)
 
 if(CMAKE_CXX_COMPILER_ID MATCHES "(GNU|Clang)")
   add_compile_options(-Wall -Wextra -Wpedantic -Wconversion)
 endif()
->>>>>>> 9336b343
 
 set(THIS_PACKAGE_INCLUDE_DEPENDS
   controller_interface
@@ -43,16 +35,6 @@
   $<INSTALL_INTERFACE:include/imu_sensor_broadcaster>
 )
 target_link_libraries(imu_sensor_broadcaster PUBLIC
-<<<<<<< HEAD
-                      imu_sensor_broadcaster_parameters
-                      controller_interface::controller_interface
-                      hardware_interface::hardware_interface
-                      pluginlib::pluginlib
-                      rclcpp::rclcpp
-                      rclcpp_lifecycle::rclcpp_lifecycle
-                      realtime_tools::realtime_tools
-                      ${sensor_msgs_TARGETS})
-=======
   imu_sensor_broadcaster_parameters
 )
 ament_target_dependencies(imu_sensor_broadcaster PUBLIC ${THIS_PACKAGE_INCLUDE_DEPENDS})
@@ -60,7 +42,6 @@
 # Causes the visibility macros to use dllexport rather than dllimport,
 # which is appropriate when building the dll but not consuming it.
 target_compile_definitions(imu_sensor_broadcaster PRIVATE "IMU_SENSOR_BROADCASTER_BUILDING_DLL")
->>>>>>> 9336b343
 
 pluginlib_export_plugin_description_file(
   controller_interface imu_sensor_broadcaster.xml)
@@ -71,15 +52,6 @@
   find_package(hardware_interface REQUIRED)
   find_package(ros2_control_test_assets REQUIRED)
 
-<<<<<<< HEAD
-  add_definitions(-DTEST_FILES_DIRECTORY="${CMAKE_CURRENT_SOURCE_DIR}/test")
-  ament_add_gmock(test_load_imu_sensor_broadcaster test/test_load_imu_sensor_broadcaster.cpp)
-  target_include_directories(test_load_imu_sensor_broadcaster PRIVATE include)
-  target_link_libraries(test_load_imu_sensor_broadcaster
-    imu_sensor_broadcaster
-    controller_manager::controller_manager
-    ros2_control_test_assets::ros2_control_test_assets
-=======
   add_rostest_with_parameters_gmock(test_load_imu_sensor_broadcaster
     test/test_load_imu_sensor_broadcaster.cpp
     ${CMAKE_CURRENT_SOURCE_DIR}/test/imu_sensor_broadcaster_params.yaml)
@@ -91,7 +63,6 @@
     controller_manager
     hardware_interface
     ros2_control_test_assets
->>>>>>> 9336b343
   )
 
   add_rostest_with_parameters_gmock(test_imu_sensor_broadcaster
@@ -101,12 +72,9 @@
   target_link_libraries(test_imu_sensor_broadcaster
     imu_sensor_broadcaster
   )
-<<<<<<< HEAD
-=======
   ament_target_dependencies(test_imu_sensor_broadcaster
     hardware_interface
   )
->>>>>>> 9336b343
 endif()
 
 install(
