// Copyright 2020 PAL Robotics SL.
//
// Licensed under the Apache License, Version 2.0 (the "License");
// you may not use this file except in compliance with the License.
// You may obtain a copy of the License at
//
//     http://www.apache.org/licenses/LICENSE-2.0
//
// Unless required by applicable law or agreed to in writing, software
// distributed under the License is distributed on an "AS IS" BASIS,
// WITHOUT WARRANTIES OR CONDITIONS OF ANY KIND, either express or implied.
// See the License for the specific language governing permissions and
// limitations under the License.

#include <cstddef>

#include <functional>
#include <memory>
#include <string>
#include <utility>
#include <vector>

#include "gmock/gmock.h"

#include "hardware_interface/loaned_state_interface.hpp"
#include "hardware_interface/types/hardware_interface_type_values.hpp"
#include "lifecycle_msgs/msg/state.hpp"
#include "rclcpp/executor.hpp"
#include "rclcpp/executors.hpp"
#include "rclcpp/utilities.hpp"
#include "ros2_control_test_assets/descriptions.hpp"
#include "test_joint_state_broadcaster.hpp"

using hardware_interface::HW_IF_EFFORT;
using hardware_interface::HW_IF_POSITION;
using hardware_interface::HW_IF_VELOCITY;
using hardware_interface::LoanedStateInterface;
using std::placeholders::_1;
using testing::Each;
using testing::ElementsAreArray;
using testing::IsEmpty;
using testing::SizeIs;

namespace
{
constexpr auto NODE_SUCCESS = controller_interface::CallbackReturn::SUCCESS;
constexpr auto NODE_ERROR = controller_interface::CallbackReturn::ERROR;
}  // namespace

void JointStateBroadcasterTest::SetUpTestCase() { rclcpp::init(0, nullptr); }

void JointStateBroadcasterTest::TearDownTestCase() { rclcpp::shutdown(); }

void JointStateBroadcasterTest::SetUp()
{
  // initialize broadcaster
  state_broadcaster_ = std::make_unique<FriendJointStateBroadcaster>();
}

void JointStateBroadcasterTest::TearDown() { state_broadcaster_.reset(nullptr); }

void JointStateBroadcasterTest::SetUpStateBroadcaster(
  const std::vector<std::string> & joint_names, const std::vector<std::string> & interfaces)
{
  init_broadcaster_and_set_parameters("", joint_names, interfaces);
  assign_state_interfaces(joint_names, interfaces);
}

void JointStateBroadcasterTest::init_broadcaster_and_set_parameters(
  const std::string & robot_description, const std::vector<std::string> & joint_names,
  const std::vector<std::string> & interfaces)
{
  const auto result = state_broadcaster_->init(
    "joint_state_broadcaster", robot_description, 0, "",
    state_broadcaster_->define_custom_node_options());
  ASSERT_EQ(result, controller_interface::return_type::OK);

  state_broadcaster_->get_node()->set_parameter({"joints", joint_names});
  state_broadcaster_->get_node()->set_parameter({"interfaces", interfaces});
}

void JointStateBroadcasterTest::assign_state_interfaces(
  const std::vector<std::string> & joint_names, const std::vector<std::string> & interfaces)
{
  std::vector<LoanedStateInterface> state_ifs;

  if (joint_names.empty() || interfaces.empty())
  {
    state_ifs.emplace_back(joint_1_pos_state_);
    state_ifs.emplace_back(joint_2_pos_state_);
    state_ifs.emplace_back(joint_3_pos_state_);
    state_ifs.emplace_back(joint_1_vel_state_);
    state_ifs.emplace_back(joint_2_vel_state_);
    state_ifs.emplace_back(joint_3_vel_state_);
    state_ifs.emplace_back(joint_1_eff_state_);
    state_ifs.emplace_back(joint_2_eff_state_);
    state_ifs.emplace_back(joint_3_eff_state_);
  }
  else
  {
    for (const auto & joint : joint_names)
    {
      for (const auto & interface : interfaces)
      {
        if (joint == joint_names_[0] && interface == interface_names_[0])
        {
          state_ifs.emplace_back(joint_1_pos_state_);
        }
        if (joint == joint_names_[1] && interface == interface_names_[0])
        {
          state_ifs.emplace_back(joint_2_pos_state_);
        }
        if (joint == joint_names_[2] && interface == interface_names_[0])
        {
          state_ifs.emplace_back(joint_3_pos_state_);
        }
        if (joint == joint_names_[0] && interface == interface_names_[1])
        {
          state_ifs.emplace_back(joint_1_vel_state_);
        }
        if (joint == joint_names_[1] && interface == interface_names_[1])
        {
          state_ifs.emplace_back(joint_2_vel_state_);
        }
        if (joint == joint_names_[2] && interface == interface_names_[1])
        {
          state_ifs.emplace_back(joint_3_vel_state_);
        }
        if (joint == joint_names_[0] && interface == interface_names_[2])
        {
          state_ifs.emplace_back(joint_1_eff_state_);
        }
        if (joint == joint_names_[1] && interface == interface_names_[2])
        {
          state_ifs.emplace_back(joint_2_eff_state_);
        }
        if (joint == joint_names_[2] && interface == interface_names_[2])
        {
          state_ifs.emplace_back(joint_3_eff_state_);
        }
        if (interface == custom_interface_name_)
        {
          state_ifs.emplace_back(joint_X_custom_state);
        }
      }
    }
  }

  state_broadcaster_->assign_interfaces({}, std::move(state_ifs));
}

TEST_F(JointStateBroadcasterTest, ActivateEmptyTest)
{
  // publishers not initialized yet
  ASSERT_FALSE(state_broadcaster_->joint_state_publisher_);
  ASSERT_FALSE(state_broadcaster_->dynamic_joint_state_publisher_);

  SetUpStateBroadcaster();
  // configure ok
  ASSERT_EQ(state_broadcaster_->on_configure(rclcpp_lifecycle::State()), NODE_SUCCESS);

  ASSERT_EQ(state_broadcaster_->on_activate(rclcpp_lifecycle::State()), NODE_SUCCESS);

  const size_t NUM_JOINTS = joint_names_.size();

  // check interface configuration
  auto cmd_if_conf = state_broadcaster_->command_interface_configuration();
  ASSERT_THAT(cmd_if_conf.names, IsEmpty());
  EXPECT_EQ(cmd_if_conf.type, controller_interface::interface_configuration_type::NONE);
  auto state_if_conf = state_broadcaster_->state_interface_configuration();
  ASSERT_THAT(state_if_conf.names, IsEmpty());
  EXPECT_EQ(state_if_conf.type, controller_interface::interface_configuration_type::ALL);

  // publishers initialized
  ASSERT_TRUE(state_broadcaster_->realtime_joint_state_publisher_);
  ASSERT_TRUE(state_broadcaster_->realtime_dynamic_joint_state_publisher_);

  // joint state initialized
  const auto & joint_state_msg = state_broadcaster_->realtime_joint_state_publisher_->msg_;
  ASSERT_THAT(joint_state_msg.name, ElementsAreArray(joint_names_));
  ASSERT_THAT(joint_state_msg.position, SizeIs(NUM_JOINTS));
  ASSERT_THAT(joint_state_msg.velocity, SizeIs(NUM_JOINTS));
  ASSERT_THAT(joint_state_msg.effort, SizeIs(NUM_JOINTS));

  // dynamic joint state initialized
  const auto & dynamic_joint_state_msg =
    state_broadcaster_->realtime_dynamic_joint_state_publisher_->msg_;
  ASSERT_THAT(dynamic_joint_state_msg.joint_names, SizeIs(NUM_JOINTS));
  ASSERT_THAT(dynamic_joint_state_msg.interface_values, SizeIs(NUM_JOINTS));
  ASSERT_THAT(dynamic_joint_state_msg.joint_names, ElementsAreArray(joint_names_));
  ASSERT_THAT(
    dynamic_joint_state_msg.interface_values[0].interface_names,
    ElementsAreArray(interface_names_));
  ASSERT_THAT(
    dynamic_joint_state_msg.interface_values[1].interface_names,
    ElementsAreArray(interface_names_));
  ASSERT_THAT(
    dynamic_joint_state_msg.interface_values[2].interface_names,
    ElementsAreArray(interface_names_));
}

<<<<<<< HEAD
TEST_F(JointStateBroadcasterTest, ReactivateTheControllerWithDifferentInterfacesTest)
=======
TEST_F(JointStateBroadcasterTest, ActivateEmptyTest)
>>>>>>> 9336b343
{
  // publishers not initialized yet
  ASSERT_FALSE(state_broadcaster_->joint_state_publisher_);
  ASSERT_FALSE(state_broadcaster_->dynamic_joint_state_publisher_);

  SetUpStateBroadcaster();
  // configure ok
  ASSERT_EQ(state_broadcaster_->on_configure(rclcpp_lifecycle::State()), NODE_SUCCESS);

  ASSERT_EQ(state_broadcaster_->on_activate(rclcpp_lifecycle::State()), NODE_SUCCESS);

  const size_t NUM_JOINTS = joint_names_.size();

  // check interface configuration
  auto cmd_if_conf = state_broadcaster_->command_interface_configuration();
  ASSERT_THAT(cmd_if_conf.names, IsEmpty());
  EXPECT_EQ(cmd_if_conf.type, controller_interface::interface_configuration_type::NONE);
  auto state_if_conf = state_broadcaster_->state_interface_configuration();
  ASSERT_THAT(state_if_conf.names, IsEmpty());
  EXPECT_EQ(state_if_conf.type, controller_interface::interface_configuration_type::ALL);

  // publishers initialized
  ASSERT_TRUE(state_broadcaster_->realtime_joint_state_publisher_);
  ASSERT_TRUE(state_broadcaster_->realtime_dynamic_joint_state_publisher_);

  // joint state initialized
  const auto & joint_state_msg = state_broadcaster_->realtime_joint_state_publisher_->msg_;
  ASSERT_THAT(joint_state_msg.name, ElementsAreArray(joint_names_));
  ASSERT_THAT(joint_state_msg.position, SizeIs(NUM_JOINTS));
  ASSERT_THAT(joint_state_msg.velocity, SizeIs(NUM_JOINTS));
  ASSERT_THAT(joint_state_msg.effort, SizeIs(NUM_JOINTS));

  // dynamic joint state initialized
  const auto & dynamic_joint_state_msg =
    state_broadcaster_->realtime_dynamic_joint_state_publisher_->msg_;
  ASSERT_THAT(dynamic_joint_state_msg.joint_names, SizeIs(NUM_JOINTS));
  ASSERT_THAT(dynamic_joint_state_msg.interface_values, SizeIs(NUM_JOINTS));
  ASSERT_THAT(dynamic_joint_state_msg.joint_names, ElementsAreArray(joint_names_));
  ASSERT_THAT(
    dynamic_joint_state_msg.interface_values[0].interface_names,
    ElementsAreArray(interface_names_));
  ASSERT_THAT(
    dynamic_joint_state_msg.interface_values[1].interface_names,
    ElementsAreArray(interface_names_));
  ASSERT_THAT(
    dynamic_joint_state_msg.interface_values[2].interface_names,
    ElementsAreArray(interface_names_));

  // Now deactivate and activate with only 2 set of joints and interfaces (to create as in one of
  // the interface is unavailable)
  ASSERT_EQ(state_broadcaster_->on_deactivate(rclcpp_lifecycle::State()), NODE_SUCCESS);
  const std::vector<std::string> JOINT_NAMES = {"joint1", "joint2"};
  assign_state_interfaces(JOINT_NAMES, interface_names_);

  ASSERT_EQ(state_broadcaster_->on_activate(rclcpp_lifecycle::State()), NODE_SUCCESS);

  const size_t NUM_JOINTS_WITH_ONE_DEACTIVATED = JOINT_NAMES.size();

  // check interface configuration
  cmd_if_conf = state_broadcaster_->command_interface_configuration();
  ASSERT_THAT(cmd_if_conf.names, IsEmpty());
  EXPECT_EQ(cmd_if_conf.type, controller_interface::interface_configuration_type::NONE);
  state_if_conf = state_broadcaster_->state_interface_configuration();
  ASSERT_THAT(state_if_conf.names, IsEmpty());
  EXPECT_EQ(state_if_conf.type, controller_interface::interface_configuration_type::ALL);

  // publishers initialized
  ASSERT_TRUE(state_broadcaster_->realtime_joint_state_publisher_);
  ASSERT_TRUE(state_broadcaster_->realtime_dynamic_joint_state_publisher_);

  // joint state initialized
  const auto & new_joint_state_msg = state_broadcaster_->realtime_joint_state_publisher_->msg_;
  ASSERT_THAT(new_joint_state_msg.name, ElementsAreArray(JOINT_NAMES));
  ASSERT_THAT(new_joint_state_msg.position, SizeIs(NUM_JOINTS_WITH_ONE_DEACTIVATED));
  ASSERT_THAT(new_joint_state_msg.velocity, SizeIs(NUM_JOINTS_WITH_ONE_DEACTIVATED));
  ASSERT_THAT(new_joint_state_msg.effort, SizeIs(NUM_JOINTS_WITH_ONE_DEACTIVATED));

  // dynamic joint state initialized
  const auto & new_dynamic_joint_state_msg =
    state_broadcaster_->realtime_dynamic_joint_state_publisher_->msg_;
  ASSERT_THAT(new_dynamic_joint_state_msg.joint_names, SizeIs(NUM_JOINTS_WITH_ONE_DEACTIVATED));
  ASSERT_THAT(
    new_dynamic_joint_state_msg.interface_values, SizeIs(NUM_JOINTS_WITH_ONE_DEACTIVATED));
  ASSERT_THAT(new_dynamic_joint_state_msg.joint_names, ElementsAreArray(JOINT_NAMES));
  ASSERT_THAT(
    new_dynamic_joint_state_msg.interface_values[0].interface_names,
    ElementsAreArray(interface_names_));
  ASSERT_THAT(
    new_dynamic_joint_state_msg.interface_values[1].interface_names,
    ElementsAreArray(interface_names_));
  ASSERT_THAT(
    new_dynamic_joint_state_msg.interface_values[2].interface_names,
    ElementsAreArray(interface_names_));
}

TEST_F(JointStateBroadcasterTest, ReactivateTheControllerWithDifferentInterfacesTest)
{
  // publishers not initialized yet
  ASSERT_FALSE(state_broadcaster_->joint_state_publisher_);
  ASSERT_FALSE(state_broadcaster_->dynamic_joint_state_publisher_);

  SetUpStateBroadcaster();
  // configure ok
  ASSERT_EQ(state_broadcaster_->on_configure(rclcpp_lifecycle::State()), NODE_SUCCESS);

  ASSERT_EQ(state_broadcaster_->on_activate(rclcpp_lifecycle::State()), NODE_SUCCESS);

  const size_t NUM_JOINTS = joint_names_.size();

  // check interface configuration
  auto cmd_if_conf = state_broadcaster_->command_interface_configuration();
  ASSERT_THAT(cmd_if_conf.names, IsEmpty());
  EXPECT_EQ(cmd_if_conf.type, controller_interface::interface_configuration_type::NONE);
  auto state_if_conf = state_broadcaster_->state_interface_configuration();
  ASSERT_THAT(state_if_conf.names, IsEmpty());
  EXPECT_EQ(state_if_conf.type, controller_interface::interface_configuration_type::ALL);

  // publishers initialized
  ASSERT_TRUE(state_broadcaster_->realtime_joint_state_publisher_);
  ASSERT_TRUE(state_broadcaster_->realtime_dynamic_joint_state_publisher_);

  // joint state initialized
  const auto & joint_state_msg = state_broadcaster_->realtime_joint_state_publisher_->msg_;
  ASSERT_THAT(joint_state_msg.name, ElementsAreArray(joint_names_));
  ASSERT_THAT(joint_state_msg.position, SizeIs(NUM_JOINTS));
  ASSERT_THAT(joint_state_msg.velocity, SizeIs(NUM_JOINTS));
  ASSERT_THAT(joint_state_msg.effort, SizeIs(NUM_JOINTS));

  // dynamic joint state initialized
  const auto & dynamic_joint_state_msg =
    state_broadcaster_->realtime_dynamic_joint_state_publisher_->msg_;
  ASSERT_THAT(dynamic_joint_state_msg.joint_names, SizeIs(NUM_JOINTS));
  ASSERT_THAT(dynamic_joint_state_msg.interface_values, SizeIs(NUM_JOINTS));
  ASSERT_THAT(dynamic_joint_state_msg.joint_names, ElementsAreArray(joint_names_));
  ASSERT_THAT(
    dynamic_joint_state_msg.interface_values[0].interface_names,
    ElementsAreArray(interface_names_));
  ASSERT_THAT(
    dynamic_joint_state_msg.interface_values[1].interface_names,
    ElementsAreArray(interface_names_));
  ASSERT_THAT(
    dynamic_joint_state_msg.interface_values[2].interface_names,
    ElementsAreArray(interface_names_));

  // Now deactivate and activate with only 2 set of joints and interfaces (to create as in one of
  // the interface is unavailable)
  ASSERT_EQ(state_broadcaster_->on_deactivate(rclcpp_lifecycle::State()), NODE_SUCCESS);
  const std::vector<std::string> JOINT_NAMES = {"joint1", "joint2"};
  assign_state_interfaces(JOINT_NAMES, interface_names_);

  ASSERT_EQ(state_broadcaster_->on_activate(rclcpp_lifecycle::State()), NODE_SUCCESS);

  const size_t NUM_JOINTS_WITH_ONE_DEACTIVATED = JOINT_NAMES.size();

  // check interface configuration
  cmd_if_conf = state_broadcaster_->command_interface_configuration();
  ASSERT_THAT(cmd_if_conf.names, IsEmpty());
  EXPECT_EQ(cmd_if_conf.type, controller_interface::interface_configuration_type::NONE);
  state_if_conf = state_broadcaster_->state_interface_configuration();
  ASSERT_THAT(state_if_conf.names, IsEmpty());
  EXPECT_EQ(state_if_conf.type, controller_interface::interface_configuration_type::ALL);

  // publishers initialized
  ASSERT_TRUE(state_broadcaster_->realtime_joint_state_publisher_);
  ASSERT_TRUE(state_broadcaster_->realtime_dynamic_joint_state_publisher_);

  // joint state initialized
  const auto & new_joint_state_msg = state_broadcaster_->realtime_joint_state_publisher_->msg_;
  ASSERT_THAT(new_joint_state_msg.name, ElementsAreArray(JOINT_NAMES));
  ASSERT_THAT(new_joint_state_msg.position, SizeIs(NUM_JOINTS_WITH_ONE_DEACTIVATED));
  ASSERT_THAT(new_joint_state_msg.velocity, SizeIs(NUM_JOINTS_WITH_ONE_DEACTIVATED));
  ASSERT_THAT(new_joint_state_msg.effort, SizeIs(NUM_JOINTS_WITH_ONE_DEACTIVATED));

  // dynamic joint state initialized
  const auto & new_dynamic_joint_state_msg =
    state_broadcaster_->realtime_dynamic_joint_state_publisher_->msg_;
  ASSERT_THAT(new_dynamic_joint_state_msg.joint_names, SizeIs(NUM_JOINTS_WITH_ONE_DEACTIVATED));
  ASSERT_THAT(
    new_dynamic_joint_state_msg.interface_values, SizeIs(NUM_JOINTS_WITH_ONE_DEACTIVATED));
  ASSERT_THAT(new_dynamic_joint_state_msg.joint_names, ElementsAreArray(JOINT_NAMES));
  ASSERT_THAT(
    new_dynamic_joint_state_msg.interface_values[0].interface_names,
    ElementsAreArray(interface_names_));
  ASSERT_THAT(
    new_dynamic_joint_state_msg.interface_values[1].interface_names,
    ElementsAreArray(interface_names_));
  ASSERT_THAT(
    new_dynamic_joint_state_msg.interface_values[2].interface_names,
    ElementsAreArray(interface_names_));
}

TEST_F(JointStateBroadcasterTest, ActivateTestWithoutJointsParameter)
{
  const std::vector<std::string> JOINT_NAMES = {};
  const std::vector<std::string> IF_NAMES = {interface_names_[0]};
  SetUpStateBroadcaster(JOINT_NAMES, IF_NAMES);

  // configure ok
  ASSERT_EQ(state_broadcaster_->on_configure(rclcpp_lifecycle::State()), NODE_SUCCESS);

  ASSERT_EQ(state_broadcaster_->on_activate(rclcpp_lifecycle::State()), NODE_SUCCESS);

  const size_t NUM_JOINTS = joint_names_.size();

  // check interface configuration
  auto cmd_if_conf = state_broadcaster_->command_interface_configuration();
  ASSERT_THAT(cmd_if_conf.names, IsEmpty());
  EXPECT_EQ(cmd_if_conf.type, controller_interface::interface_configuration_type::NONE);
  auto state_if_conf = state_broadcaster_->state_interface_configuration();
  ASSERT_THAT(state_if_conf.names, IsEmpty());
  EXPECT_EQ(state_if_conf.type, controller_interface::interface_configuration_type::ALL);

<<<<<<< HEAD
  // publishers initialized
  ASSERT_TRUE(state_broadcaster_->realtime_joint_state_publisher_);
  ASSERT_TRUE(state_broadcaster_->realtime_dynamic_joint_state_publisher_);

  // joint state initialized
  const auto & joint_state_msg = state_broadcaster_->realtime_joint_state_publisher_->msg_;
  ASSERT_THAT(joint_state_msg.name, ElementsAreArray(joint_names_));
  ASSERT_THAT(joint_state_msg.position, SizeIs(NUM_JOINTS));
  ASSERT_THAT(joint_state_msg.velocity, SizeIs(NUM_JOINTS));
  ASSERT_THAT(joint_state_msg.effort, SizeIs(NUM_JOINTS));

  // dynamic joint state initialized
  const auto & dynamic_joint_state_msg =
    state_broadcaster_->realtime_dynamic_joint_state_publisher_->msg_;
  ASSERT_THAT(dynamic_joint_state_msg.joint_names, SizeIs(NUM_JOINTS));
  ASSERT_THAT(dynamic_joint_state_msg.interface_values, SizeIs(NUM_JOINTS));
  ASSERT_THAT(dynamic_joint_state_msg.joint_names, ElementsAreArray(joint_names_));
  ASSERT_THAT(
    dynamic_joint_state_msg.interface_values[0].interface_names,
    ElementsAreArray(interface_names_));
  ASSERT_THAT(
    dynamic_joint_state_msg.interface_values[1].interface_names,
    ElementsAreArray(interface_names_));
  ASSERT_THAT(
    dynamic_joint_state_msg.interface_values[2].interface_names,
    ElementsAreArray(interface_names_));
}

TEST_F(JointStateBroadcasterTest, ActivateTestWithoutJointsParameterInvalidURDF)
{
  const std::vector<std::string> JOINT_NAMES = {};
  const std::vector<std::string> IF_NAMES = {interface_names_[0]};
  init_broadcaster_and_set_parameters("<invalid_urdf></invalid_urdf>", JOINT_NAMES, IF_NAMES);
  assign_state_interfaces(JOINT_NAMES, IF_NAMES);

  // configure ok
  ASSERT_EQ(state_broadcaster_->on_configure(rclcpp_lifecycle::State()), NODE_SUCCESS);

  ASSERT_EQ(state_broadcaster_->on_activate(rclcpp_lifecycle::State()), NODE_SUCCESS);

  const size_t NUM_JOINTS = joint_names_.size();

  // check interface configuration
  auto cmd_if_conf = state_broadcaster_->command_interface_configuration();
  ASSERT_THAT(cmd_if_conf.names, IsEmpty());
  EXPECT_EQ(cmd_if_conf.type, controller_interface::interface_configuration_type::NONE);
  auto state_if_conf = state_broadcaster_->state_interface_configuration();
  ASSERT_THAT(state_if_conf.names, IsEmpty());
  EXPECT_EQ(state_if_conf.type, controller_interface::interface_configuration_type::ALL);

=======
>>>>>>> 9336b343
  // publishers initialized
  ASSERT_TRUE(state_broadcaster_->realtime_joint_state_publisher_);
  ASSERT_TRUE(state_broadcaster_->realtime_dynamic_joint_state_publisher_);

  // joint state initialized
  const auto & joint_state_msg = state_broadcaster_->realtime_joint_state_publisher_->msg_;
  ASSERT_THAT(joint_state_msg.name, ElementsAreArray(joint_names_));
  ASSERT_THAT(joint_state_msg.position, SizeIs(NUM_JOINTS));
  ASSERT_THAT(joint_state_msg.velocity, SizeIs(NUM_JOINTS));
  ASSERT_THAT(joint_state_msg.effort, SizeIs(NUM_JOINTS));

  // dynamic joint state initialized
  const auto & dynamic_joint_state_msg =
    state_broadcaster_->realtime_dynamic_joint_state_publisher_->msg_;
  ASSERT_THAT(dynamic_joint_state_msg.joint_names, SizeIs(NUM_JOINTS));
  ASSERT_THAT(dynamic_joint_state_msg.interface_values, SizeIs(NUM_JOINTS));
  ASSERT_THAT(dynamic_joint_state_msg.joint_names, ElementsAreArray(joint_names_));
  ASSERT_THAT(
    dynamic_joint_state_msg.interface_values[0].interface_names,
    ElementsAreArray(interface_names_));
  ASSERT_THAT(
    dynamic_joint_state_msg.interface_values[1].interface_names,
    ElementsAreArray(interface_names_));
  ASSERT_THAT(
    dynamic_joint_state_msg.interface_values[2].interface_names,
    ElementsAreArray(interface_names_));
}

TEST_F(JointStateBroadcasterTest, ActivateTestWithoutJointsParameterWithRobotDescription)
{
  const std::vector<std::string> JOINT_NAMES = {};
  const std::vector<std::string> IF_NAMES = {interface_names_[0]};

  std::string urdf_to_test =
    std::string(ros2_control_test_assets::urdf_head_continuous_with_limits) +
    ros2_control_test_assets::hardware_resources + ros2_control_test_assets::urdf_tail;
  const std::vector<std::string> joint_in_urdf({"joint1", "joint2"});
  init_broadcaster_and_set_parameters(urdf_to_test, JOINT_NAMES, IF_NAMES);
  assign_state_interfaces(JOINT_NAMES, IF_NAMES);

  // configure ok
  ASSERT_EQ(state_broadcaster_->on_configure(rclcpp_lifecycle::State()), NODE_SUCCESS);

  ASSERT_EQ(state_broadcaster_->on_activate(rclcpp_lifecycle::State()), NODE_SUCCESS);

  const size_t NUM_JOINTS = joint_in_urdf.size();

  // check interface configuration
  auto cmd_if_conf = state_broadcaster_->command_interface_configuration();
  ASSERT_THAT(cmd_if_conf.names, IsEmpty());
  EXPECT_EQ(cmd_if_conf.type, controller_interface::interface_configuration_type::NONE);
  auto state_if_conf = state_broadcaster_->state_interface_configuration();
  ASSERT_THAT(state_if_conf.names, IsEmpty());
  EXPECT_EQ(state_if_conf.type, controller_interface::interface_configuration_type::ALL);

  // publishers initialized
  ASSERT_TRUE(state_broadcaster_->realtime_joint_state_publisher_);
  ASSERT_TRUE(state_broadcaster_->realtime_dynamic_joint_state_publisher_);

  // joint state initialized
  const auto & joint_state_msg = state_broadcaster_->realtime_joint_state_publisher_->msg_;
  ASSERT_THAT(joint_state_msg.name, ElementsAreArray(joint_in_urdf));
  ASSERT_THAT(joint_state_msg.position, SizeIs(NUM_JOINTS));
  ASSERT_THAT(joint_state_msg.velocity, SizeIs(NUM_JOINTS));
  ASSERT_THAT(joint_state_msg.effort, SizeIs(NUM_JOINTS));

  // dynamic joint state initialized and it will have the data of all the interfaces
  const auto & dynamic_joint_state_msg =
    state_broadcaster_->realtime_dynamic_joint_state_publisher_->msg_;
  ASSERT_THAT(dynamic_joint_state_msg.joint_names, SizeIs(joint_names_.size()));
  ASSERT_THAT(dynamic_joint_state_msg.interface_values, SizeIs(joint_names_.size()));
  ASSERT_THAT(dynamic_joint_state_msg.joint_names, ElementsAreArray(joint_names_));
  ASSERT_THAT(
    dynamic_joint_state_msg.interface_values[0].interface_names,
    ElementsAreArray(interface_names_));
  ASSERT_THAT(
    dynamic_joint_state_msg.interface_values[1].interface_names,
    ElementsAreArray(interface_names_));
  ASSERT_THAT(
    dynamic_joint_state_msg.interface_values[2].interface_names,
    ElementsAreArray(interface_names_));
}

TEST_F(JointStateBroadcasterTest, ActivateTestWithJointsAndNoInterfaces)
{
  const std::vector<std::string> JOINT_NAMES = {"joint1"};
  const std::vector<std::string> IF_NAMES = {};
  std::string urdf_to_test =
    std::string(ros2_control_test_assets::urdf_head_continuous_with_limits) +
    ros2_control_test_assets::hardware_resources + ros2_control_test_assets::urdf_tail;
  const std::vector<std::string> joint_in_urdf({"joint1", "joint2"});
  init_broadcaster_and_set_parameters(urdf_to_test, JOINT_NAMES, IF_NAMES);
  assign_state_interfaces(JOINT_NAMES, IF_NAMES);

  // configure ok
  ASSERT_EQ(state_broadcaster_->on_configure(rclcpp_lifecycle::State()), NODE_SUCCESS);

  ASSERT_EQ(state_broadcaster_->on_activate(rclcpp_lifecycle::State()), NODE_SUCCESS);

  const size_t NUM_JOINTS = joint_in_urdf.size();

  // check interface configuration
  auto cmd_if_conf = state_broadcaster_->command_interface_configuration();
  ASSERT_THAT(cmd_if_conf.names, IsEmpty());
  EXPECT_EQ(cmd_if_conf.type, controller_interface::interface_configuration_type::NONE);
  auto state_if_conf = state_broadcaster_->state_interface_configuration();
  ASSERT_THAT(state_if_conf.names, IsEmpty());
  EXPECT_EQ(state_if_conf.type, controller_interface::interface_configuration_type::ALL);

  // publishers initialized
  ASSERT_TRUE(state_broadcaster_->realtime_joint_state_publisher_);
  ASSERT_TRUE(state_broadcaster_->realtime_dynamic_joint_state_publisher_);

  // joint state initialized
  const auto & joint_state_msg = state_broadcaster_->realtime_joint_state_publisher_->msg_;
  ASSERT_THAT(joint_state_msg.name, ElementsAreArray(joint_in_urdf));
  ASSERT_THAT(joint_state_msg.position, SizeIs(NUM_JOINTS));
  ASSERT_THAT(joint_state_msg.velocity, SizeIs(NUM_JOINTS));
  ASSERT_THAT(joint_state_msg.effort, SizeIs(NUM_JOINTS));

  // dynamic joint state initialized and it will have the data of all the interfaces
  const auto & dynamic_joint_state_msg =
    state_broadcaster_->realtime_dynamic_joint_state_publisher_->msg_;
  ASSERT_THAT(dynamic_joint_state_msg.joint_names, SizeIs(joint_names_.size()));
  ASSERT_THAT(dynamic_joint_state_msg.interface_values, SizeIs(joint_names_.size()));
  ASSERT_THAT(dynamic_joint_state_msg.joint_names, ElementsAreArray(joint_names_));
  ASSERT_THAT(
    dynamic_joint_state_msg.interface_values[0].interface_names,
    ElementsAreArray(interface_names_));
  ASSERT_THAT(
    dynamic_joint_state_msg.interface_values[1].interface_names,
    ElementsAreArray(interface_names_));
  ASSERT_THAT(
    dynamic_joint_state_msg.interface_values[2].interface_names,
    ElementsAreArray(interface_names_));
}

TEST_F(JointStateBroadcasterTest, ActivateTestWithJointsAndInterfaces)
{
  const std::vector<std::string> JOINT_NAMES = {"joint1"};
  const std::vector<std::string> IF_NAMES = interface_names_;
  std::string urdf_to_test =
    std::string(ros2_control_test_assets::urdf_head_continuous_with_limits) +
    ros2_control_test_assets::hardware_resources + ros2_control_test_assets::urdf_tail;
  init_broadcaster_and_set_parameters(urdf_to_test, JOINT_NAMES, IF_NAMES);
  assign_state_interfaces(JOINT_NAMES, IF_NAMES);

  // configure ok
  ASSERT_EQ(state_broadcaster_->on_configure(rclcpp_lifecycle::State()), NODE_SUCCESS);

  ASSERT_EQ(state_broadcaster_->on_activate(rclcpp_lifecycle::State()), NODE_SUCCESS);

  const size_t NUM_JOINTS = JOINT_NAMES.size();

  // check interface configuration
  auto cmd_if_conf = state_broadcaster_->command_interface_configuration();
  ASSERT_THAT(cmd_if_conf.names, IsEmpty());
  EXPECT_EQ(cmd_if_conf.type, controller_interface::interface_configuration_type::NONE);
  auto state_if_conf = state_broadcaster_->state_interface_configuration();
  ASSERT_THAT(state_if_conf.names, SizeIs(JOINT_NAMES.size() * IF_NAMES.size()));
  EXPECT_EQ(state_if_conf.type, controller_interface::interface_configuration_type::INDIVIDUAL);

  // publishers initialized
  ASSERT_TRUE(state_broadcaster_->realtime_joint_state_publisher_);
  ASSERT_TRUE(state_broadcaster_->realtime_dynamic_joint_state_publisher_);

  // joint state initialized
  const auto & joint_state_msg = state_broadcaster_->realtime_joint_state_publisher_->msg_;
  ASSERT_THAT(joint_state_msg.name, ElementsAreArray(JOINT_NAMES));
  ASSERT_THAT(joint_state_msg.position, SizeIs(NUM_JOINTS));
  ASSERT_THAT(joint_state_msg.velocity, SizeIs(NUM_JOINTS));
  ASSERT_THAT(joint_state_msg.effort, SizeIs(NUM_JOINTS));

  // dynamic joint state initialized and it will have the data of all the interfaces
  const auto & dynamic_joint_state_msg =
    state_broadcaster_->realtime_dynamic_joint_state_publisher_->msg_;
  ASSERT_THAT(dynamic_joint_state_msg.joint_names, SizeIs(NUM_JOINTS));
  ASSERT_THAT(dynamic_joint_state_msg.interface_values, SizeIs(NUM_JOINTS));
  ASSERT_THAT(dynamic_joint_state_msg.joint_names, ElementsAreArray(JOINT_NAMES));
  ASSERT_THAT(
    dynamic_joint_state_msg.interface_values[0].interface_names,
    ElementsAreArray(interface_names_));
}

TEST_F(JointStateBroadcasterTest, ActivateTestWithoutInterfacesParameter)
{
  const std::vector<std::string> JOINT_NAMES = {"joint1"};
  const std::vector<std::string> IF_NAMES = {};
  SetUpStateBroadcaster(JOINT_NAMES, IF_NAMES);

  // configure ok
  ASSERT_EQ(state_broadcaster_->on_configure(rclcpp_lifecycle::State()), NODE_SUCCESS);

  ASSERT_EQ(state_broadcaster_->on_activate(rclcpp_lifecycle::State()), NODE_SUCCESS);

  const size_t NUM_JOINTS = joint_names_.size();

  // check interface configuration
  auto cmd_if_conf = state_broadcaster_->command_interface_configuration();
  ASSERT_THAT(cmd_if_conf.names, IsEmpty());
  EXPECT_EQ(cmd_if_conf.type, controller_interface::interface_configuration_type::NONE);
  auto state_if_conf = state_broadcaster_->state_interface_configuration();
  ASSERT_THAT(state_if_conf.names, IsEmpty());
  EXPECT_EQ(state_if_conf.type, controller_interface::interface_configuration_type::ALL);

  // publishers initialized
  ASSERT_TRUE(state_broadcaster_->realtime_joint_state_publisher_);
  ASSERT_TRUE(state_broadcaster_->realtime_dynamic_joint_state_publisher_);

  // joint state initialized
  const auto & joint_state_msg = state_broadcaster_->realtime_joint_state_publisher_->msg_;
  ASSERT_THAT(joint_state_msg.name, ElementsAreArray(joint_names_));
  ASSERT_THAT(joint_state_msg.position, SizeIs(NUM_JOINTS));
  ASSERT_THAT(joint_state_msg.velocity, SizeIs(NUM_JOINTS));
  ASSERT_THAT(joint_state_msg.effort, SizeIs(NUM_JOINTS));

  // dynamic joint state initialized
  const auto & dynamic_joint_state_msg =
    state_broadcaster_->realtime_dynamic_joint_state_publisher_->msg_;
  ASSERT_THAT(dynamic_joint_state_msg.joint_names, SizeIs(NUM_JOINTS));
  ASSERT_THAT(dynamic_joint_state_msg.interface_values, SizeIs(NUM_JOINTS));
  ASSERT_THAT(dynamic_joint_state_msg.joint_names, ElementsAreArray(joint_names_));
  ASSERT_THAT(
    dynamic_joint_state_msg.interface_values[0].interface_names,
    ElementsAreArray(interface_names_));
  ASSERT_THAT(
    dynamic_joint_state_msg.interface_values[1].interface_names,
    ElementsAreArray(interface_names_));
  ASSERT_THAT(
    dynamic_joint_state_msg.interface_values[2].interface_names,
    ElementsAreArray(interface_names_));
}

TEST_F(JointStateBroadcasterTest, ActivateDeactivateTestTwoJointsOneInterface)
{
  const std::vector<std::string> JOINT_NAMES = {joint_names_[0], joint_names_[1]};
  const std::vector<std::string> IF_NAMES = {interface_names_[0]};
  SetUpStateBroadcaster(JOINT_NAMES, IF_NAMES);

  // configure ok
  ASSERT_EQ(state_broadcaster_->on_configure(rclcpp_lifecycle::State()), NODE_SUCCESS);

  ASSERT_EQ(state_broadcaster_->on_activate(rclcpp_lifecycle::State()), NODE_SUCCESS);

  const size_t NUM_JOINTS = JOINT_NAMES.size();

  // check interface configuration
  auto cmd_if_conf = state_broadcaster_->command_interface_configuration();
  ASSERT_THAT(cmd_if_conf.names, IsEmpty());
  EXPECT_EQ(cmd_if_conf.type, controller_interface::interface_configuration_type::NONE);
  auto state_if_conf = state_broadcaster_->state_interface_configuration();
  ASSERT_THAT(state_if_conf.names, SizeIs(JOINT_NAMES.size() * IF_NAMES.size()));
  EXPECT_EQ(state_if_conf.type, controller_interface::interface_configuration_type::INDIVIDUAL);

  // publishers initialized
  ASSERT_TRUE(state_broadcaster_->realtime_joint_state_publisher_);
  ASSERT_TRUE(state_broadcaster_->realtime_dynamic_joint_state_publisher_);

  // joint state initialized
  const auto & joint_state_msg = state_broadcaster_->realtime_joint_state_publisher_->msg_;
  ASSERT_THAT(joint_state_msg.name, ElementsAreArray(JOINT_NAMES));
  ASSERT_THAT(joint_state_msg.position, SizeIs(NUM_JOINTS));
  ASSERT_THAT(joint_state_msg.velocity, SizeIs(NUM_JOINTS));
  for (auto i = 0ul; i < NUM_JOINTS; ++i)
  {
    ASSERT_TRUE(std::isnan(joint_state_msg.velocity[i]));
  }
  ASSERT_THAT(joint_state_msg.effort, SizeIs(NUM_JOINTS));
  for (auto i = 0ul; i < NUM_JOINTS; ++i)
  {
    ASSERT_TRUE(std::isnan(joint_state_msg.effort[i]));
  }

  // dynamic joint state initialized
  const auto & dynamic_joint_state_msg =
    state_broadcaster_->realtime_dynamic_joint_state_publisher_->msg_;
  ASSERT_THAT(dynamic_joint_state_msg.joint_names, SizeIs(NUM_JOINTS));
  ASSERT_THAT(dynamic_joint_state_msg.interface_values, SizeIs(NUM_JOINTS));
  ASSERT_THAT(dynamic_joint_state_msg.joint_names, ElementsAreArray(JOINT_NAMES));
  ASSERT_THAT(
    dynamic_joint_state_msg.interface_values[0].interface_names, ElementsAreArray(IF_NAMES));
  ASSERT_THAT(
    dynamic_joint_state_msg.interface_values[1].interface_names, ElementsAreArray(IF_NAMES));

  // deactivate
  ASSERT_EQ(state_broadcaster_->on_activate(rclcpp_lifecycle::State()), NODE_SUCCESS);

  // check interface configuration
  cmd_if_conf = state_broadcaster_->command_interface_configuration();
  ASSERT_THAT(cmd_if_conf.names, IsEmpty());
  EXPECT_EQ(cmd_if_conf.type, controller_interface::interface_configuration_type::NONE);
  state_if_conf = state_broadcaster_->state_interface_configuration();
  ASSERT_THAT(
    state_if_conf.names, SizeIs(JOINT_NAMES.size() * IF_NAMES.size()));  // does not change
  EXPECT_EQ(state_if_conf.type, controller_interface::interface_configuration_type::INDIVIDUAL);
}

TEST_F(JointStateBroadcasterTest, ActivateTestOneJointTwoInterfaces)
{
  const std::vector<std::string> JOINT_NAMES = {joint_names_[0]};
  const std::vector<std::string> IF_NAMES = {interface_names_[0], interface_names_[1]};
  SetUpStateBroadcaster(JOINT_NAMES, IF_NAMES);

  // configure ok
  ASSERT_EQ(state_broadcaster_->on_configure(rclcpp_lifecycle::State()), NODE_SUCCESS);

  ASSERT_EQ(state_broadcaster_->on_activate(rclcpp_lifecycle::State()), NODE_SUCCESS);

  const size_t NUM_JOINTS = JOINT_NAMES.size();

  // check interface configuration
  auto cmd_if_conf = state_broadcaster_->command_interface_configuration();
  ASSERT_THAT(cmd_if_conf.names, IsEmpty());
  EXPECT_EQ(cmd_if_conf.type, controller_interface::interface_configuration_type::NONE);
  auto state_if_conf = state_broadcaster_->state_interface_configuration();
  ASSERT_THAT(state_if_conf.names, SizeIs(JOINT_NAMES.size() * IF_NAMES.size()));
  EXPECT_EQ(state_if_conf.type, controller_interface::interface_configuration_type::INDIVIDUAL);

  // publishers initialized
  ASSERT_TRUE(state_broadcaster_->realtime_joint_state_publisher_);
  ASSERT_TRUE(state_broadcaster_->realtime_dynamic_joint_state_publisher_);

  // joint state initialized
  const auto & joint_state_msg = state_broadcaster_->realtime_joint_state_publisher_->msg_;
  ASSERT_THAT(joint_state_msg.name, ElementsAreArray(JOINT_NAMES));
  ASSERT_THAT(joint_state_msg.position, SizeIs(NUM_JOINTS));
  ASSERT_THAT(joint_state_msg.velocity, SizeIs(NUM_JOINTS));
  ASSERT_THAT(joint_state_msg.effort, SizeIs(NUM_JOINTS));
  for (auto i = 0ul; i < NUM_JOINTS; ++i)
  {
    ASSERT_TRUE(std::isnan(joint_state_msg.effort[i]));
  }

  // dynamic joint state initialized
  const auto & dynamic_joint_state_msg =
    state_broadcaster_->realtime_dynamic_joint_state_publisher_->msg_;
  ASSERT_THAT(dynamic_joint_state_msg.joint_names, SizeIs(NUM_JOINTS));
  ASSERT_THAT(dynamic_joint_state_msg.interface_values, SizeIs(NUM_JOINTS));
  ASSERT_THAT(dynamic_joint_state_msg.joint_names, ElementsAreArray(JOINT_NAMES));
  ASSERT_THAT(
    dynamic_joint_state_msg.interface_values[0].interface_names, ElementsAreArray(IF_NAMES));
}

TEST_F(JointStateBroadcasterTest, ActivateTestTwoJointTwoInterfacesAllMissing)
{
  const std::vector<std::string> JOINT_NAMES = {joint_names_[0], joint_names_[1]};
  const std::vector<std::string> IF_NAMES = {interface_names_[0], interface_names_[1]};

  init_broadcaster_and_set_parameters("", JOINT_NAMES, {interface_names_[0], interface_names_[1]});

  // assign state with interfaces which are not set in parameters --> We should actually not assign
  // anything because CM will also not do that
  // assign_state_interfaces(JOINT_NAMES, {interface_names_[2]});

  // configure ok
  ASSERT_EQ(state_broadcaster_->on_configure(rclcpp_lifecycle::State()), NODE_SUCCESS);

  // is none of requested interfaces do not exist, the controller will not be activated
  ASSERT_EQ(state_broadcaster_->on_activate(rclcpp_lifecycle::State()), NODE_ERROR);
}

TEST_F(JointStateBroadcasterTest, ActivateTestTwoJointTwoInterfacesOneMissing)
{
  const std::vector<std::string> JOINT_NAMES = {joint_names_[0], joint_names_[1]};
  const std::vector<std::string> IF_NAMES = {interface_names_[0], interface_names_[1]};

  init_broadcaster_and_set_parameters("", JOINT_NAMES, {interface_names_[0], interface_names_[1]});

  // Manually assign existing interfaces --> one we need is missing
  std::vector<LoanedStateInterface> state_ifs;

  state_ifs.emplace_back(joint_1_pos_state_);
  // Missing Joint 1 vel state interface
  state_ifs.emplace_back(joint_2_pos_state_);
  state_ifs.emplace_back(joint_2_vel_state_);

  state_broadcaster_->assign_interfaces({}, std::move(state_ifs));

  // configure ok
  ASSERT_EQ(state_broadcaster_->on_configure(rclcpp_lifecycle::State()), NODE_SUCCESS);

  // here a warning output is expected!
  ASSERT_EQ(state_broadcaster_->on_activate(rclcpp_lifecycle::State()), NODE_SUCCESS);

  const size_t NUM_JOINTS = JOINT_NAMES.size();

  // check interface configuration
  auto cmd_if_conf = state_broadcaster_->command_interface_configuration();
  ASSERT_THAT(cmd_if_conf.names, IsEmpty());
  EXPECT_EQ(cmd_if_conf.type, controller_interface::interface_configuration_type::NONE);
  auto state_if_conf = state_broadcaster_->state_interface_configuration();
  ASSERT_THAT(state_if_conf.names, SizeIs(JOINT_NAMES.size() * IF_NAMES.size()));
  EXPECT_EQ(state_if_conf.type, controller_interface::interface_configuration_type::INDIVIDUAL);

  // publishers initialized
  ASSERT_TRUE(state_broadcaster_->realtime_joint_state_publisher_);
  ASSERT_TRUE(state_broadcaster_->realtime_dynamic_joint_state_publisher_);

  // joint state initialized
  const auto & joint_state_msg = state_broadcaster_->realtime_joint_state_publisher_->msg_;
  ASSERT_THAT(joint_state_msg.name, ElementsAreArray(JOINT_NAMES));
  ASSERT_THAT(joint_state_msg.position, SizeIs(NUM_JOINTS));
  ASSERT_THAT(joint_state_msg.velocity, SizeIs(NUM_JOINTS));
  ASSERT_THAT(joint_state_msg.effort, SizeIs(NUM_JOINTS));
  // velocity for joint 1 should be nan because state interface does not exit
  ASSERT_TRUE(std::isnan(joint_state_msg.velocity[0]));
  for (auto i = 0ul; i < NUM_JOINTS; ++i)
  {
    ASSERT_TRUE(std::isnan(joint_state_msg.effort[i]));
  }

  // dynamic joint state initialized
  const auto & dynamic_joint_state_msg =
    state_broadcaster_->realtime_dynamic_joint_state_publisher_->msg_;
  ASSERT_THAT(dynamic_joint_state_msg.joint_names, SizeIs(NUM_JOINTS));
  ASSERT_THAT(dynamic_joint_state_msg.interface_values, SizeIs(NUM_JOINTS));
  ASSERT_THAT(dynamic_joint_state_msg.joint_names, ElementsAreArray(JOINT_NAMES));
  ASSERT_THAT(
    dynamic_joint_state_msg.interface_values[0].interface_names,
    ElementsAreArray({IF_NAMES[0]}));  // joint 1 has only pos interface
  ASSERT_THAT(
    dynamic_joint_state_msg.interface_values[1].interface_names, ElementsAreArray(IF_NAMES));
}

TEST_F(JointStateBroadcasterTest, TestCustomInterfaceWithoutMapping)
{
  const std::vector<std::string> JOINT_NAMES = {joint_names_[0]};
  const std::vector<std::string> IF_NAMES = {custom_interface_name_};
  SetUpStateBroadcaster(JOINT_NAMES, IF_NAMES);

  // configure ok
  ASSERT_EQ(state_broadcaster_->on_configure(rclcpp_lifecycle::State()), NODE_SUCCESS);

  ASSERT_EQ(state_broadcaster_->on_activate(rclcpp_lifecycle::State()), NODE_SUCCESS);

  const size_t NUM_JOINTS = JOINT_NAMES.size();

  // check interface configuration
  auto cmd_if_conf = state_broadcaster_->command_interface_configuration();
  ASSERT_THAT(cmd_if_conf.names, IsEmpty());
  EXPECT_EQ(cmd_if_conf.type, controller_interface::interface_configuration_type::NONE);
  auto state_if_conf = state_broadcaster_->state_interface_configuration();
  ASSERT_THAT(state_if_conf.names, SizeIs(JOINT_NAMES.size() * IF_NAMES.size()));
  EXPECT_EQ(state_if_conf.type, controller_interface::interface_configuration_type::INDIVIDUAL);

  // joint state initialized
  const auto & joint_state_msg = state_broadcaster_->realtime_joint_state_publisher_->msg_;
  ASSERT_THAT(joint_state_msg.name, SizeIs(0));
  ASSERT_THAT(joint_state_msg.position, SizeIs(0));
  ASSERT_THAT(joint_state_msg.velocity, SizeIs(0));
  ASSERT_THAT(joint_state_msg.effort, SizeIs(0));

  // dynamic joint state initialized
  const auto & dynamic_joint_state_msg =
    state_broadcaster_->realtime_dynamic_joint_state_publisher_->msg_;
  ASSERT_THAT(dynamic_joint_state_msg.joint_names, SizeIs(NUM_JOINTS));
  ASSERT_THAT(dynamic_joint_state_msg.interface_values, SizeIs(NUM_JOINTS));
  ASSERT_THAT(dynamic_joint_state_msg.joint_names, ElementsAreArray(JOINT_NAMES));
  ASSERT_THAT(
    dynamic_joint_state_msg.interface_values[0].interface_names, ElementsAreArray(IF_NAMES));

  // publishers initialized
  ASSERT_TRUE(state_broadcaster_->joint_state_publisher_);
  ASSERT_TRUE(state_broadcaster_->dynamic_joint_state_publisher_);
}

TEST_F(JointStateBroadcasterTest, TestCustomInterfaceMapping)
{
  const std::vector<std::string> JOINT_NAMES = {joint_names_[0]};
  const std::vector<std::string> IF_NAMES = {custom_interface_name_};
  SetUpStateBroadcaster(JOINT_NAMES, IF_NAMES);

  state_broadcaster_->get_node()->set_parameter(
    {std::string("map_interface_to_joint_state.") + HW_IF_POSITION, custom_interface_name_});

  // configure ok
  ASSERT_EQ(state_broadcaster_->on_configure(rclcpp_lifecycle::State()), NODE_SUCCESS);

  ASSERT_EQ(state_broadcaster_->on_activate(rclcpp_lifecycle::State()), NODE_SUCCESS);

  const size_t NUM_JOINTS = JOINT_NAMES.size();

  // check interface configuration
  auto cmd_if_conf = state_broadcaster_->command_interface_configuration();
  ASSERT_THAT(cmd_if_conf.names, IsEmpty());
  EXPECT_EQ(cmd_if_conf.type, controller_interface::interface_configuration_type::NONE);
  auto state_if_conf = state_broadcaster_->state_interface_configuration();
  ASSERT_THAT(state_if_conf.names, SizeIs(JOINT_NAMES.size() * IF_NAMES.size()));
  EXPECT_EQ(state_if_conf.type, controller_interface::interface_configuration_type::INDIVIDUAL);

  // joint state initialized
  const auto & joint_state_msg = state_broadcaster_->realtime_joint_state_publisher_->msg_;
  ASSERT_THAT(joint_state_msg.name, ElementsAreArray(JOINT_NAMES));
  ASSERT_THAT(joint_state_msg.position, SizeIs(NUM_JOINTS));
  ASSERT_THAT(joint_state_msg.velocity, SizeIs(NUM_JOINTS));
  for (auto i = 0ul; i < NUM_JOINTS; ++i)
  {
    ASSERT_TRUE(std::isnan(joint_state_msg.velocity[i]));
  }
  ASSERT_THAT(joint_state_msg.effort, SizeIs(NUM_JOINTS));
  for (auto i = 0ul; i < NUM_JOINTS; ++i)
  {
    ASSERT_TRUE(std::isnan(joint_state_msg.effort[i]));
  }

  // dynamic joint state initialized
  const auto & dynamic_joint_state_msg =
    state_broadcaster_->realtime_dynamic_joint_state_publisher_->msg_;
  ASSERT_THAT(dynamic_joint_state_msg.joint_names, SizeIs(NUM_JOINTS));
  ASSERT_THAT(dynamic_joint_state_msg.interface_values, SizeIs(NUM_JOINTS));
  ASSERT_THAT(dynamic_joint_state_msg.joint_names, ElementsAreArray(JOINT_NAMES));
  ASSERT_THAT(
    dynamic_joint_state_msg.interface_values[0].interface_names,
    ElementsAreArray({HW_IF_POSITION}));  // mapping to this value

  // publishers initialized
  ASSERT_TRUE(state_broadcaster_->joint_state_publisher_);
  ASSERT_TRUE(state_broadcaster_->dynamic_joint_state_publisher_);
}

TEST_F(JointStateBroadcasterTest, TestCustomInterfaceMappingUpdate)
{
  const std::vector<std::string> JOINT_NAMES = {joint_names_[0]};
  const std::vector<std::string> IF_NAMES = {custom_interface_name_};
  SetUpStateBroadcaster(JOINT_NAMES, IF_NAMES);

  state_broadcaster_->get_node()->set_parameter(
    {std::string("map_interface_to_joint_state.") + HW_IF_POSITION, custom_interface_name_});

  sensor_msgs::msg::JointState joint_state_msg;
  activate_and_get_joint_state_message("joint_states", joint_state_msg);

  const size_t NUM_JOINTS = JOINT_NAMES.size();

  // joint state initialized
  ASSERT_THAT(joint_state_msg.name, ElementsAreArray(JOINT_NAMES));
  ASSERT_THAT(joint_state_msg.position, SizeIs(NUM_JOINTS));
  ASSERT_EQ(joint_state_msg.position[0], custom_joint_value_);
  ASSERT_THAT(joint_state_msg.velocity, SizeIs(NUM_JOINTS));
  for (auto i = 0ul; i < NUM_JOINTS; ++i)
  {
    ASSERT_TRUE(std::isnan(joint_state_msg.velocity[i]));
  }
  ASSERT_THAT(joint_state_msg.effort, SizeIs(NUM_JOINTS));
  for (auto i = 0ul; i < NUM_JOINTS; ++i)
  {
    ASSERT_TRUE(std::isnan(joint_state_msg.effort[i]));
  }

  // dynamic joint state initialized
  const auto & dynamic_joint_state_msg =
    state_broadcaster_->realtime_dynamic_joint_state_publisher_->msg_;
  ASSERT_THAT(dynamic_joint_state_msg.joint_names, SizeIs(NUM_JOINTS));
  ASSERT_THAT(dynamic_joint_state_msg.interface_values, SizeIs(NUM_JOINTS));
  ASSERT_THAT(dynamic_joint_state_msg.joint_names, ElementsAreArray(JOINT_NAMES));
  ASSERT_THAT(
    dynamic_joint_state_msg.interface_values[0].interface_names,
    ElementsAreArray({HW_IF_POSITION}));

  // publishers initialized
  ASSERT_TRUE(state_broadcaster_->joint_state_publisher_);
  ASSERT_TRUE(state_broadcaster_->dynamic_joint_state_publisher_);
}

TEST_F(JointStateBroadcasterTest, UpdateTest)
{
  SetUpStateBroadcaster();

  auto node_state = state_broadcaster_->configure();
  node_state = state_broadcaster_->get_node()->activate();
  ASSERT_EQ(node_state.id(), lifecycle_msgs::msg::State::PRIMARY_STATE_ACTIVE);
  ASSERT_EQ(
    state_broadcaster_->update(rclcpp::Time(0), rclcpp::Duration::from_seconds(0.01)),
    controller_interface::return_type::OK);
}

<<<<<<< HEAD
TEST_F(JointStateBroadcasterTest, UpdatePerformanceTest)
{
  const auto result = state_broadcaster_->init(
    "joint_state_broadcaster", "", 0, "", state_broadcaster_->define_custom_node_options());
  ASSERT_EQ(result, controller_interface::return_type::OK);

  custom_joint_value_ = 12.34;

  // build our own test interfaces: robot has ~500 state interfaces
  for (auto joint = 1u; joint < 30; ++joint)
  {
    const auto joint_name = "joint_" + std::to_string(joint);

    // standard
    test_interfaces_.emplace_back(
      hardware_interface::StateInterface{joint_name, "position", &custom_joint_value_});
    test_interfaces_.emplace_back(
      hardware_interface::StateInterface{joint_name, "velocity", &custom_joint_value_});
    test_interfaces_.emplace_back(
      hardware_interface::StateInterface{joint_name, "effort", &custom_joint_value_});

    // non standard
    test_interfaces_.emplace_back(
      hardware_interface::StateInterface{joint_name, "mode", &custom_joint_value_});
    test_interfaces_.emplace_back(
      hardware_interface::StateInterface{joint_name, "absolute_position", &custom_joint_value_});
    test_interfaces_.emplace_back(
      hardware_interface::StateInterface{joint_name, "acceleration", &custom_joint_value_});
    test_interfaces_.emplace_back(
      hardware_interface::StateInterface{joint_name, "current", &custom_joint_value_});
    test_interfaces_.emplace_back(
      hardware_interface::StateInterface{joint_name, "torque", &custom_joint_value_});
    test_interfaces_.emplace_back(
      hardware_interface::StateInterface{joint_name, "force", &custom_joint_value_});
    test_interfaces_.emplace_back(
      hardware_interface::StateInterface{joint_name, "temperature_board", &custom_joint_value_});
    test_interfaces_.emplace_back(
      hardware_interface::StateInterface{joint_name, "temperature_motor", &custom_joint_value_});

    test_interfaces_.emplace_back(
      hardware_interface::StateInterface{joint_name, "position.kd", &custom_joint_value_});
    test_interfaces_.emplace_back(
      hardware_interface::StateInterface{joint_name, "position.ki", &custom_joint_value_});
    test_interfaces_.emplace_back(
      hardware_interface::StateInterface{joint_name, "position.kp", &custom_joint_value_});

    test_interfaces_.emplace_back(
      hardware_interface::StateInterface{joint_name, "velocity.kd", &custom_joint_value_});
    test_interfaces_.emplace_back(
      hardware_interface::StateInterface{joint_name, "velocity.ki", &custom_joint_value_});
    test_interfaces_.emplace_back(
      hardware_interface::StateInterface{joint_name, "velocity.kp", &custom_joint_value_});

    test_interfaces_.emplace_back(
      hardware_interface::StateInterface{joint_name, "current.kd", &custom_joint_value_});
    test_interfaces_.emplace_back(
      hardware_interface::StateInterface{joint_name, "current.ki", &custom_joint_value_});
    test_interfaces_.emplace_back(
      hardware_interface::StateInterface{joint_name, "current.kp", &custom_joint_value_});
  }

  RCLCPP_INFO(
    state_broadcaster_->get_node()->get_logger(), "Number of test interfaces: %lu",
    test_interfaces_.size());

  std::vector<LoanedStateInterface> state_interfaces;
  for (const auto & tif : test_interfaces_)
  {
    state_interfaces.emplace_back(tif);
  }

  state_broadcaster_->assign_interfaces({}, std::move(state_interfaces));

  auto node_state = state_broadcaster_->configure();
  node_state = state_broadcaster_->get_node()->activate();
  ASSERT_EQ(node_state.id(), lifecycle_msgs::msg::State::PRIMARY_STATE_ACTIVE);

  if (!realtime_tools::configure_sched_fifo(50))
  {
    RCLCPP_WARN(
      state_broadcaster_->get_node()->get_logger(),
      "Could not enable FIFO RT scheduling policy: with error number <%i>(%s)", errno,
      strerror(errno));
  }

  constexpr auto kNumSamples = 10000u;
  std::vector<int64_t> measures;
  for (auto i = 0u; i < kNumSamples; ++i)
  {
    const auto now = std::chrono::steady_clock::now();

    ASSERT_EQ(
      state_broadcaster_->update(rclcpp::Time(0), rclcpp::Duration::from_seconds(0.01)),
      controller_interface::return_type::OK);

    // print time taken
    const auto elapsed = std::chrono::steady_clock::now() - now;
    const auto elapsed_us = std::chrono::duration_cast<std::chrono::microseconds>(elapsed);

    measures.push_back(elapsed_us.count());
  }

  const auto average =
    std::accumulate(measures.begin(), measures.end(), 0.0) / static_cast<double>(measures.size());
  const auto variance = std::accumulate(
                          measures.begin(), measures.end(), 0.0, [average](double accum, double x)
                          { return accum + (x - average) * (x - average); }) /
                        static_cast<double>(measures.size());

  RCLCPP_INFO(state_broadcaster_->get_node()->get_logger(), "Average update time: %lf us", average);
  RCLCPP_INFO(state_broadcaster_->get_node()->get_logger(), "Variance: %lf us", variance);
}

=======
>>>>>>> 9336b343
void JointStateBroadcasterTest::activate_and_get_joint_state_message(
  const std::string & topic, sensor_msgs::msg::JointState & joint_state_msg)
{
  auto node_state = state_broadcaster_->configure();
  ASSERT_EQ(node_state.id(), lifecycle_msgs::msg::State::PRIMARY_STATE_INACTIVE);

  node_state = state_broadcaster_->get_node()->activate();
  ASSERT_EQ(node_state.id(), lifecycle_msgs::msg::State::PRIMARY_STATE_ACTIVE);

  sensor_msgs::msg::JointState::SharedPtr received_msg;
  rclcpp::Node test_node("test_node");
  auto subs_callback = [&](const sensor_msgs::msg::JointState::SharedPtr msg)
  { received_msg = msg; };
  auto subscription =
    test_node.create_subscription<sensor_msgs::msg::JointState>(topic, 10, subs_callback);

  rclcpp::executors::SingleThreadedExecutor executor;
  executor.add_node(test_node.get_node_base_interface());

  // call update to publish the test value
  // since update doesn't guarantee a published message, republish until received
  int max_sub_check_loop_count = 5;  // max number of tries for pub/sub loop
  while (max_sub_check_loop_count--)
  {
    state_broadcaster_->update(rclcpp::Time(0), rclcpp::Duration::from_seconds(0.01));
<<<<<<< HEAD
    const auto timeout = std::chrono::milliseconds{5};
=======
    const auto timeout = std::chrono::milliseconds{1};
>>>>>>> 9336b343
    const auto until = test_node.get_clock()->now() + timeout;
    while (!received_msg && test_node.get_clock()->now() < until)
    {
      executor.spin_some();
      std::this_thread::sleep_for(std::chrono::microseconds(10));
    }
    // check if message has been received
    if (received_msg.get())
    {
      break;
    }
  }
  ASSERT_GE(max_sub_check_loop_count, 0) << "Test was unable to publish a message through "
                                            "controller/broadcaster update loop";
  ASSERT_TRUE(received_msg);

  // take message from subscription
  joint_state_msg = *received_msg;
}

void JointStateBroadcasterTest::test_published_joint_state_message(const std::string & topic)
{
  sensor_msgs::msg::JointState joint_state_msg;
  activate_and_get_joint_state_message(topic, joint_state_msg);

  const size_t NUM_JOINTS = joint_names_.size();
  ASSERT_THAT(joint_state_msg.name, SizeIs(NUM_JOINTS));
  // the order in the message may be different
  // we only check that all values in this test are present in the message
  // and that it is the same across the interfaces
  // for test purposes they are mapped to the same doubles
  ASSERT_THAT(joint_state_msg.position, ElementsAreArray(joint_values_));
  ASSERT_THAT(joint_state_msg.velocity, ElementsAreArray(joint_state_msg.position));
  ASSERT_THAT(joint_state_msg.effort, ElementsAreArray(joint_state_msg.position));
}

TEST_F(JointStateBroadcasterTest, JointStatePublishTest)
{
  SetUpStateBroadcaster();

  test_published_joint_state_message("joint_states");
}

TEST_F(JointStateBroadcasterTest, JointStatePublishTestLocalTopic)
{
  SetUpStateBroadcaster();
  state_broadcaster_->get_node()->set_parameter({"use_local_topics", true});

  test_published_joint_state_message("joint_state_broadcaster/joint_states");
}

void JointStateBroadcasterTest::test_published_dynamic_joint_state_message(
  const std::string & topic)
{
  auto node_state = state_broadcaster_->configure();
  ASSERT_EQ(node_state.id(), lifecycle_msgs::msg::State::PRIMARY_STATE_INACTIVE);

  node_state = state_broadcaster_->get_node()->activate();
  ASSERT_EQ(node_state.id(), lifecycle_msgs::msg::State::PRIMARY_STATE_ACTIVE);

  control_msgs::msg::DynamicJointState::SharedPtr dynamic_joint_state_msg;
  rclcpp::Node test_node("test_node");
  auto subs_callback = [&](const control_msgs::msg::DynamicJointState::SharedPtr msg)
  { dynamic_joint_state_msg = msg; };
  auto subscription =
    test_node.create_subscription<control_msgs::msg::DynamicJointState>(topic, 10, subs_callback);
  rclcpp::executors::SingleThreadedExecutor executor;
  executor.add_node(test_node.get_node_base_interface());
  dynamic_joint_state_msg.reset();
  ASSERT_FALSE(dynamic_joint_state_msg);

  // call update to publish the test value
  // since update doesn't guarantee a published message, republish until received
  int max_sub_check_loop_count = 5;  // max number of tries for pub/sub loop
  while (max_sub_check_loop_count--)
  {
    state_broadcaster_->update(rclcpp::Time(0), rclcpp::Duration::from_seconds(0.01));
<<<<<<< HEAD
    const auto timeout = std::chrono::milliseconds{5};
=======
    const auto timeout = std::chrono::milliseconds{1};
>>>>>>> 9336b343
    const auto until = test_node.get_clock()->now() + timeout;
    while (test_node.get_clock()->now() < until)
    {
      executor.spin_some();
      std::this_thread::sleep_for(std::chrono::microseconds(10));
    }
    // check if message has been received
    if (dynamic_joint_state_msg.get())
    {
      break;
    }
  }
  ASSERT_GE(max_sub_check_loop_count, 0) << "Test was unable to publish a message through "
                                            "controller/broadcaster update loop";
  ASSERT_TRUE(dynamic_joint_state_msg);

  const size_t NUM_JOINTS = 3;
  const std::vector<std::string> INTERFACE_NAMES = {HW_IF_POSITION, HW_IF_VELOCITY, HW_IF_EFFORT};
  ASSERT_THAT(dynamic_joint_state_msg->joint_names, SizeIs(NUM_JOINTS));
  // the order in the message may be different
  // we only check that all values in this test are present in the message
  // and that it is the same across the interfaces
  // for test purposes they are mapped to the same doubles
  for (size_t i = 0; i < dynamic_joint_state_msg->joint_names.size(); ++i)
  {
    ASSERT_THAT(
      dynamic_joint_state_msg->interface_values[i].interface_names,
      ElementsAreArray(INTERFACE_NAMES));
    const auto index_in_original_order = static_cast<size_t>(std::distance(
      joint_names_.cbegin(),
      std::find(
        joint_names_.cbegin(), joint_names_.cend(), dynamic_joint_state_msg->joint_names[i])));
    ASSERT_THAT(
      dynamic_joint_state_msg->interface_values[i].values,
      Each(joint_values_[index_in_original_order]));
  }
}

TEST_F(JointStateBroadcasterTest, DynamicJointStatePublishTest)
{
  SetUpStateBroadcaster();

  test_published_dynamic_joint_state_message("dynamic_joint_states");
}

TEST_F(JointStateBroadcasterTest, DynamicJointStatePublishTestLocalTopic)
{
  SetUpStateBroadcaster();
  state_broadcaster_->get_node()->set_parameter({"use_local_topics", true});

  test_published_dynamic_joint_state_message("joint_state_broadcaster/dynamic_joint_states");
}

TEST_F(JointStateBroadcasterTest, ExtraJointStatePublishTest)
{
  // publishers not initialized yet
  ASSERT_FALSE(state_broadcaster_->realtime_joint_state_publisher_);
  ASSERT_FALSE(state_broadcaster_->realtime_dynamic_joint_state_publisher_);

  SetUpStateBroadcaster();

  // Add extra joints as parameters
  const std::vector<std::string> extra_joint_names = {"extra1", "extra2", "extra3"};
  state_broadcaster_->get_node()->set_parameter({"extra_joints", extra_joint_names});

  // configure ok
  ASSERT_EQ(state_broadcaster_->on_configure(rclcpp_lifecycle::State()), NODE_SUCCESS);

  ASSERT_EQ(state_broadcaster_->on_activate(rclcpp_lifecycle::State()), NODE_SUCCESS);

  std::vector<std::string> all_joint_names = joint_names_;
  all_joint_names.insert(all_joint_names.end(), extra_joint_names.begin(), extra_joint_names.end());
  const size_t NUM_JOINTS = all_joint_names.size();

  // joint state initialized
  const auto & joint_state_msg = state_broadcaster_->realtime_joint_state_publisher_->msg_;
  ASSERT_THAT(joint_state_msg.name, ElementsAreArray(all_joint_names));
  ASSERT_THAT(joint_state_msg.position, SizeIs(NUM_JOINTS));
  ASSERT_THAT(joint_state_msg.velocity, SizeIs(NUM_JOINTS));
  ASSERT_THAT(joint_state_msg.effort, SizeIs(NUM_JOINTS));

  // dynamic joint state initialized
  const auto & dynamic_joint_state_msg =
    state_broadcaster_->realtime_dynamic_joint_state_publisher_->msg_;
  ASSERT_THAT(dynamic_joint_state_msg.joint_names, SizeIs(NUM_JOINTS));
}<|MERGE_RESOLUTION|>--- conflicted
+++ resolved
@@ -12,7 +12,7 @@
 // See the License for the specific language governing permissions and
 // limitations under the License.
 
-#include <cstddef>
+#include <stddef.h>
 
 #include <functional>
 #include <memory>
@@ -23,12 +23,12 @@
 #include "gmock/gmock.h"
 
 #include "hardware_interface/loaned_state_interface.hpp"
+#include "hardware_interface/types/hardware_interface_return_values.hpp"
 #include "hardware_interface/types/hardware_interface_type_values.hpp"
+#include "joint_state_broadcaster/joint_state_broadcaster.hpp"
 #include "lifecycle_msgs/msg/state.hpp"
-#include "rclcpp/executor.hpp"
-#include "rclcpp/executors.hpp"
 #include "rclcpp/utilities.hpp"
-#include "ros2_control_test_assets/descriptions.hpp"
+#include "rclcpp_lifecycle/node_interfaces/lifecycle_node_interface.hpp"
 #include "test_joint_state_broadcaster.hpp"
 
 using hardware_interface::HW_IF_EFFORT;
@@ -62,17 +62,14 @@
 void JointStateBroadcasterTest::SetUpStateBroadcaster(
   const std::vector<std::string> & joint_names, const std::vector<std::string> & interfaces)
 {
-  init_broadcaster_and_set_parameters("", joint_names, interfaces);
+  init_broadcaster_and_set_parameters(joint_names, interfaces);
   assign_state_interfaces(joint_names, interfaces);
 }
 
 void JointStateBroadcasterTest::init_broadcaster_and_set_parameters(
-  const std::string & robot_description, const std::vector<std::string> & joint_names,
-  const std::vector<std::string> & interfaces)
-{
-  const auto result = state_broadcaster_->init(
-    "joint_state_broadcaster", robot_description, 0, "",
-    state_broadcaster_->define_custom_node_options());
+  const std::vector<std::string> & joint_names, const std::vector<std::string> & interfaces)
+{
+  const auto result = state_broadcaster_->init("joint_state_broadcaster");
   ASSERT_EQ(result, controller_interface::return_type::OK);
 
   state_broadcaster_->get_node()->set_parameter({"joints", joint_names});
@@ -149,6 +146,23 @@
   state_broadcaster_->assign_interfaces({}, std::move(state_ifs));
 }
 
+TEST_F(JointStateBroadcasterTest, ConfigureErrorTest)
+{
+  // publishers not initialized yet
+  ASSERT_FALSE(state_broadcaster_->realtime_joint_state_publisher_);
+  ASSERT_FALSE(state_broadcaster_->realtime_dynamic_joint_state_publisher_);
+
+  // configure failed
+  ASSERT_THROW(state_broadcaster_->on_configure(rclcpp_lifecycle::State()), std::exception);
+
+  SetUpStateBroadcaster();
+  // check state remains unchanged
+
+  // publishers still not initialized
+  ASSERT_FALSE(state_broadcaster_->realtime_joint_state_publisher_);
+  ASSERT_FALSE(state_broadcaster_->realtime_dynamic_joint_state_publisher_);
+}
+
 TEST_F(JointStateBroadcasterTest, ActivateEmptyTest)
 {
   // publishers not initialized yet
@@ -199,11 +213,7 @@
     ElementsAreArray(interface_names_));
 }
 
-<<<<<<< HEAD
 TEST_F(JointStateBroadcasterTest, ReactivateTheControllerWithDifferentInterfacesTest)
-=======
-TEST_F(JointStateBroadcasterTest, ActivateEmptyTest)
->>>>>>> 9336b343
 {
   // publishers not initialized yet
   ASSERT_FALSE(state_broadcaster_->joint_state_publisher_);
@@ -299,13 +309,12 @@
     ElementsAreArray(interface_names_));
 }
 
-TEST_F(JointStateBroadcasterTest, ReactivateTheControllerWithDifferentInterfacesTest)
-{
-  // publishers not initialized yet
-  ASSERT_FALSE(state_broadcaster_->joint_state_publisher_);
-  ASSERT_FALSE(state_broadcaster_->dynamic_joint_state_publisher_);
-
-  SetUpStateBroadcaster();
+TEST_F(JointStateBroadcasterTest, ActivateTestWithoutJointsParameter)
+{
+  const std::vector<std::string> JOINT_NAMES = {};
+  const std::vector<std::string> IF_NAMES = {interface_names_[0]};
+  SetUpStateBroadcaster(JOINT_NAMES, IF_NAMES);
+
   // configure ok
   ASSERT_EQ(state_broadcaster_->on_configure(rclcpp_lifecycle::State()), NODE_SUCCESS);
 
@@ -346,310 +355,6 @@
     ElementsAreArray(interface_names_));
   ASSERT_THAT(
     dynamic_joint_state_msg.interface_values[2].interface_names,
-    ElementsAreArray(interface_names_));
-
-  // Now deactivate and activate with only 2 set of joints and interfaces (to create as in one of
-  // the interface is unavailable)
-  ASSERT_EQ(state_broadcaster_->on_deactivate(rclcpp_lifecycle::State()), NODE_SUCCESS);
-  const std::vector<std::string> JOINT_NAMES = {"joint1", "joint2"};
-  assign_state_interfaces(JOINT_NAMES, interface_names_);
-
-  ASSERT_EQ(state_broadcaster_->on_activate(rclcpp_lifecycle::State()), NODE_SUCCESS);
-
-  const size_t NUM_JOINTS_WITH_ONE_DEACTIVATED = JOINT_NAMES.size();
-
-  // check interface configuration
-  cmd_if_conf = state_broadcaster_->command_interface_configuration();
-  ASSERT_THAT(cmd_if_conf.names, IsEmpty());
-  EXPECT_EQ(cmd_if_conf.type, controller_interface::interface_configuration_type::NONE);
-  state_if_conf = state_broadcaster_->state_interface_configuration();
-  ASSERT_THAT(state_if_conf.names, IsEmpty());
-  EXPECT_EQ(state_if_conf.type, controller_interface::interface_configuration_type::ALL);
-
-  // publishers initialized
-  ASSERT_TRUE(state_broadcaster_->realtime_joint_state_publisher_);
-  ASSERT_TRUE(state_broadcaster_->realtime_dynamic_joint_state_publisher_);
-
-  // joint state initialized
-  const auto & new_joint_state_msg = state_broadcaster_->realtime_joint_state_publisher_->msg_;
-  ASSERT_THAT(new_joint_state_msg.name, ElementsAreArray(JOINT_NAMES));
-  ASSERT_THAT(new_joint_state_msg.position, SizeIs(NUM_JOINTS_WITH_ONE_DEACTIVATED));
-  ASSERT_THAT(new_joint_state_msg.velocity, SizeIs(NUM_JOINTS_WITH_ONE_DEACTIVATED));
-  ASSERT_THAT(new_joint_state_msg.effort, SizeIs(NUM_JOINTS_WITH_ONE_DEACTIVATED));
-
-  // dynamic joint state initialized
-  const auto & new_dynamic_joint_state_msg =
-    state_broadcaster_->realtime_dynamic_joint_state_publisher_->msg_;
-  ASSERT_THAT(new_dynamic_joint_state_msg.joint_names, SizeIs(NUM_JOINTS_WITH_ONE_DEACTIVATED));
-  ASSERT_THAT(
-    new_dynamic_joint_state_msg.interface_values, SizeIs(NUM_JOINTS_WITH_ONE_DEACTIVATED));
-  ASSERT_THAT(new_dynamic_joint_state_msg.joint_names, ElementsAreArray(JOINT_NAMES));
-  ASSERT_THAT(
-    new_dynamic_joint_state_msg.interface_values[0].interface_names,
-    ElementsAreArray(interface_names_));
-  ASSERT_THAT(
-    new_dynamic_joint_state_msg.interface_values[1].interface_names,
-    ElementsAreArray(interface_names_));
-  ASSERT_THAT(
-    new_dynamic_joint_state_msg.interface_values[2].interface_names,
-    ElementsAreArray(interface_names_));
-}
-
-TEST_F(JointStateBroadcasterTest, ActivateTestWithoutJointsParameter)
-{
-  const std::vector<std::string> JOINT_NAMES = {};
-  const std::vector<std::string> IF_NAMES = {interface_names_[0]};
-  SetUpStateBroadcaster(JOINT_NAMES, IF_NAMES);
-
-  // configure ok
-  ASSERT_EQ(state_broadcaster_->on_configure(rclcpp_lifecycle::State()), NODE_SUCCESS);
-
-  ASSERT_EQ(state_broadcaster_->on_activate(rclcpp_lifecycle::State()), NODE_SUCCESS);
-
-  const size_t NUM_JOINTS = joint_names_.size();
-
-  // check interface configuration
-  auto cmd_if_conf = state_broadcaster_->command_interface_configuration();
-  ASSERT_THAT(cmd_if_conf.names, IsEmpty());
-  EXPECT_EQ(cmd_if_conf.type, controller_interface::interface_configuration_type::NONE);
-  auto state_if_conf = state_broadcaster_->state_interface_configuration();
-  ASSERT_THAT(state_if_conf.names, IsEmpty());
-  EXPECT_EQ(state_if_conf.type, controller_interface::interface_configuration_type::ALL);
-
-<<<<<<< HEAD
-  // publishers initialized
-  ASSERT_TRUE(state_broadcaster_->realtime_joint_state_publisher_);
-  ASSERT_TRUE(state_broadcaster_->realtime_dynamic_joint_state_publisher_);
-
-  // joint state initialized
-  const auto & joint_state_msg = state_broadcaster_->realtime_joint_state_publisher_->msg_;
-  ASSERT_THAT(joint_state_msg.name, ElementsAreArray(joint_names_));
-  ASSERT_THAT(joint_state_msg.position, SizeIs(NUM_JOINTS));
-  ASSERT_THAT(joint_state_msg.velocity, SizeIs(NUM_JOINTS));
-  ASSERT_THAT(joint_state_msg.effort, SizeIs(NUM_JOINTS));
-
-  // dynamic joint state initialized
-  const auto & dynamic_joint_state_msg =
-    state_broadcaster_->realtime_dynamic_joint_state_publisher_->msg_;
-  ASSERT_THAT(dynamic_joint_state_msg.joint_names, SizeIs(NUM_JOINTS));
-  ASSERT_THAT(dynamic_joint_state_msg.interface_values, SizeIs(NUM_JOINTS));
-  ASSERT_THAT(dynamic_joint_state_msg.joint_names, ElementsAreArray(joint_names_));
-  ASSERT_THAT(
-    dynamic_joint_state_msg.interface_values[0].interface_names,
-    ElementsAreArray(interface_names_));
-  ASSERT_THAT(
-    dynamic_joint_state_msg.interface_values[1].interface_names,
-    ElementsAreArray(interface_names_));
-  ASSERT_THAT(
-    dynamic_joint_state_msg.interface_values[2].interface_names,
-    ElementsAreArray(interface_names_));
-}
-
-TEST_F(JointStateBroadcasterTest, ActivateTestWithoutJointsParameterInvalidURDF)
-{
-  const std::vector<std::string> JOINT_NAMES = {};
-  const std::vector<std::string> IF_NAMES = {interface_names_[0]};
-  init_broadcaster_and_set_parameters("<invalid_urdf></invalid_urdf>", JOINT_NAMES, IF_NAMES);
-  assign_state_interfaces(JOINT_NAMES, IF_NAMES);
-
-  // configure ok
-  ASSERT_EQ(state_broadcaster_->on_configure(rclcpp_lifecycle::State()), NODE_SUCCESS);
-
-  ASSERT_EQ(state_broadcaster_->on_activate(rclcpp_lifecycle::State()), NODE_SUCCESS);
-
-  const size_t NUM_JOINTS = joint_names_.size();
-
-  // check interface configuration
-  auto cmd_if_conf = state_broadcaster_->command_interface_configuration();
-  ASSERT_THAT(cmd_if_conf.names, IsEmpty());
-  EXPECT_EQ(cmd_if_conf.type, controller_interface::interface_configuration_type::NONE);
-  auto state_if_conf = state_broadcaster_->state_interface_configuration();
-  ASSERT_THAT(state_if_conf.names, IsEmpty());
-  EXPECT_EQ(state_if_conf.type, controller_interface::interface_configuration_type::ALL);
-
-=======
->>>>>>> 9336b343
-  // publishers initialized
-  ASSERT_TRUE(state_broadcaster_->realtime_joint_state_publisher_);
-  ASSERT_TRUE(state_broadcaster_->realtime_dynamic_joint_state_publisher_);
-
-  // joint state initialized
-  const auto & joint_state_msg = state_broadcaster_->realtime_joint_state_publisher_->msg_;
-  ASSERT_THAT(joint_state_msg.name, ElementsAreArray(joint_names_));
-  ASSERT_THAT(joint_state_msg.position, SizeIs(NUM_JOINTS));
-  ASSERT_THAT(joint_state_msg.velocity, SizeIs(NUM_JOINTS));
-  ASSERT_THAT(joint_state_msg.effort, SizeIs(NUM_JOINTS));
-
-  // dynamic joint state initialized
-  const auto & dynamic_joint_state_msg =
-    state_broadcaster_->realtime_dynamic_joint_state_publisher_->msg_;
-  ASSERT_THAT(dynamic_joint_state_msg.joint_names, SizeIs(NUM_JOINTS));
-  ASSERT_THAT(dynamic_joint_state_msg.interface_values, SizeIs(NUM_JOINTS));
-  ASSERT_THAT(dynamic_joint_state_msg.joint_names, ElementsAreArray(joint_names_));
-  ASSERT_THAT(
-    dynamic_joint_state_msg.interface_values[0].interface_names,
-    ElementsAreArray(interface_names_));
-  ASSERT_THAT(
-    dynamic_joint_state_msg.interface_values[1].interface_names,
-    ElementsAreArray(interface_names_));
-  ASSERT_THAT(
-    dynamic_joint_state_msg.interface_values[2].interface_names,
-    ElementsAreArray(interface_names_));
-}
-
-TEST_F(JointStateBroadcasterTest, ActivateTestWithoutJointsParameterWithRobotDescription)
-{
-  const std::vector<std::string> JOINT_NAMES = {};
-  const std::vector<std::string> IF_NAMES = {interface_names_[0]};
-
-  std::string urdf_to_test =
-    std::string(ros2_control_test_assets::urdf_head_continuous_with_limits) +
-    ros2_control_test_assets::hardware_resources + ros2_control_test_assets::urdf_tail;
-  const std::vector<std::string> joint_in_urdf({"joint1", "joint2"});
-  init_broadcaster_and_set_parameters(urdf_to_test, JOINT_NAMES, IF_NAMES);
-  assign_state_interfaces(JOINT_NAMES, IF_NAMES);
-
-  // configure ok
-  ASSERT_EQ(state_broadcaster_->on_configure(rclcpp_lifecycle::State()), NODE_SUCCESS);
-
-  ASSERT_EQ(state_broadcaster_->on_activate(rclcpp_lifecycle::State()), NODE_SUCCESS);
-
-  const size_t NUM_JOINTS = joint_in_urdf.size();
-
-  // check interface configuration
-  auto cmd_if_conf = state_broadcaster_->command_interface_configuration();
-  ASSERT_THAT(cmd_if_conf.names, IsEmpty());
-  EXPECT_EQ(cmd_if_conf.type, controller_interface::interface_configuration_type::NONE);
-  auto state_if_conf = state_broadcaster_->state_interface_configuration();
-  ASSERT_THAT(state_if_conf.names, IsEmpty());
-  EXPECT_EQ(state_if_conf.type, controller_interface::interface_configuration_type::ALL);
-
-  // publishers initialized
-  ASSERT_TRUE(state_broadcaster_->realtime_joint_state_publisher_);
-  ASSERT_TRUE(state_broadcaster_->realtime_dynamic_joint_state_publisher_);
-
-  // joint state initialized
-  const auto & joint_state_msg = state_broadcaster_->realtime_joint_state_publisher_->msg_;
-  ASSERT_THAT(joint_state_msg.name, ElementsAreArray(joint_in_urdf));
-  ASSERT_THAT(joint_state_msg.position, SizeIs(NUM_JOINTS));
-  ASSERT_THAT(joint_state_msg.velocity, SizeIs(NUM_JOINTS));
-  ASSERT_THAT(joint_state_msg.effort, SizeIs(NUM_JOINTS));
-
-  // dynamic joint state initialized and it will have the data of all the interfaces
-  const auto & dynamic_joint_state_msg =
-    state_broadcaster_->realtime_dynamic_joint_state_publisher_->msg_;
-  ASSERT_THAT(dynamic_joint_state_msg.joint_names, SizeIs(joint_names_.size()));
-  ASSERT_THAT(dynamic_joint_state_msg.interface_values, SizeIs(joint_names_.size()));
-  ASSERT_THAT(dynamic_joint_state_msg.joint_names, ElementsAreArray(joint_names_));
-  ASSERT_THAT(
-    dynamic_joint_state_msg.interface_values[0].interface_names,
-    ElementsAreArray(interface_names_));
-  ASSERT_THAT(
-    dynamic_joint_state_msg.interface_values[1].interface_names,
-    ElementsAreArray(interface_names_));
-  ASSERT_THAT(
-    dynamic_joint_state_msg.interface_values[2].interface_names,
-    ElementsAreArray(interface_names_));
-}
-
-TEST_F(JointStateBroadcasterTest, ActivateTestWithJointsAndNoInterfaces)
-{
-  const std::vector<std::string> JOINT_NAMES = {"joint1"};
-  const std::vector<std::string> IF_NAMES = {};
-  std::string urdf_to_test =
-    std::string(ros2_control_test_assets::urdf_head_continuous_with_limits) +
-    ros2_control_test_assets::hardware_resources + ros2_control_test_assets::urdf_tail;
-  const std::vector<std::string> joint_in_urdf({"joint1", "joint2"});
-  init_broadcaster_and_set_parameters(urdf_to_test, JOINT_NAMES, IF_NAMES);
-  assign_state_interfaces(JOINT_NAMES, IF_NAMES);
-
-  // configure ok
-  ASSERT_EQ(state_broadcaster_->on_configure(rclcpp_lifecycle::State()), NODE_SUCCESS);
-
-  ASSERT_EQ(state_broadcaster_->on_activate(rclcpp_lifecycle::State()), NODE_SUCCESS);
-
-  const size_t NUM_JOINTS = joint_in_urdf.size();
-
-  // check interface configuration
-  auto cmd_if_conf = state_broadcaster_->command_interface_configuration();
-  ASSERT_THAT(cmd_if_conf.names, IsEmpty());
-  EXPECT_EQ(cmd_if_conf.type, controller_interface::interface_configuration_type::NONE);
-  auto state_if_conf = state_broadcaster_->state_interface_configuration();
-  ASSERT_THAT(state_if_conf.names, IsEmpty());
-  EXPECT_EQ(state_if_conf.type, controller_interface::interface_configuration_type::ALL);
-
-  // publishers initialized
-  ASSERT_TRUE(state_broadcaster_->realtime_joint_state_publisher_);
-  ASSERT_TRUE(state_broadcaster_->realtime_dynamic_joint_state_publisher_);
-
-  // joint state initialized
-  const auto & joint_state_msg = state_broadcaster_->realtime_joint_state_publisher_->msg_;
-  ASSERT_THAT(joint_state_msg.name, ElementsAreArray(joint_in_urdf));
-  ASSERT_THAT(joint_state_msg.position, SizeIs(NUM_JOINTS));
-  ASSERT_THAT(joint_state_msg.velocity, SizeIs(NUM_JOINTS));
-  ASSERT_THAT(joint_state_msg.effort, SizeIs(NUM_JOINTS));
-
-  // dynamic joint state initialized and it will have the data of all the interfaces
-  const auto & dynamic_joint_state_msg =
-    state_broadcaster_->realtime_dynamic_joint_state_publisher_->msg_;
-  ASSERT_THAT(dynamic_joint_state_msg.joint_names, SizeIs(joint_names_.size()));
-  ASSERT_THAT(dynamic_joint_state_msg.interface_values, SizeIs(joint_names_.size()));
-  ASSERT_THAT(dynamic_joint_state_msg.joint_names, ElementsAreArray(joint_names_));
-  ASSERT_THAT(
-    dynamic_joint_state_msg.interface_values[0].interface_names,
-    ElementsAreArray(interface_names_));
-  ASSERT_THAT(
-    dynamic_joint_state_msg.interface_values[1].interface_names,
-    ElementsAreArray(interface_names_));
-  ASSERT_THAT(
-    dynamic_joint_state_msg.interface_values[2].interface_names,
-    ElementsAreArray(interface_names_));
-}
-
-TEST_F(JointStateBroadcasterTest, ActivateTestWithJointsAndInterfaces)
-{
-  const std::vector<std::string> JOINT_NAMES = {"joint1"};
-  const std::vector<std::string> IF_NAMES = interface_names_;
-  std::string urdf_to_test =
-    std::string(ros2_control_test_assets::urdf_head_continuous_with_limits) +
-    ros2_control_test_assets::hardware_resources + ros2_control_test_assets::urdf_tail;
-  init_broadcaster_and_set_parameters(urdf_to_test, JOINT_NAMES, IF_NAMES);
-  assign_state_interfaces(JOINT_NAMES, IF_NAMES);
-
-  // configure ok
-  ASSERT_EQ(state_broadcaster_->on_configure(rclcpp_lifecycle::State()), NODE_SUCCESS);
-
-  ASSERT_EQ(state_broadcaster_->on_activate(rclcpp_lifecycle::State()), NODE_SUCCESS);
-
-  const size_t NUM_JOINTS = JOINT_NAMES.size();
-
-  // check interface configuration
-  auto cmd_if_conf = state_broadcaster_->command_interface_configuration();
-  ASSERT_THAT(cmd_if_conf.names, IsEmpty());
-  EXPECT_EQ(cmd_if_conf.type, controller_interface::interface_configuration_type::NONE);
-  auto state_if_conf = state_broadcaster_->state_interface_configuration();
-  ASSERT_THAT(state_if_conf.names, SizeIs(JOINT_NAMES.size() * IF_NAMES.size()));
-  EXPECT_EQ(state_if_conf.type, controller_interface::interface_configuration_type::INDIVIDUAL);
-
-  // publishers initialized
-  ASSERT_TRUE(state_broadcaster_->realtime_joint_state_publisher_);
-  ASSERT_TRUE(state_broadcaster_->realtime_dynamic_joint_state_publisher_);
-
-  // joint state initialized
-  const auto & joint_state_msg = state_broadcaster_->realtime_joint_state_publisher_->msg_;
-  ASSERT_THAT(joint_state_msg.name, ElementsAreArray(JOINT_NAMES));
-  ASSERT_THAT(joint_state_msg.position, SizeIs(NUM_JOINTS));
-  ASSERT_THAT(joint_state_msg.velocity, SizeIs(NUM_JOINTS));
-  ASSERT_THAT(joint_state_msg.effort, SizeIs(NUM_JOINTS));
-
-  // dynamic joint state initialized and it will have the data of all the interfaces
-  const auto & dynamic_joint_state_msg =
-    state_broadcaster_->realtime_dynamic_joint_state_publisher_->msg_;
-  ASSERT_THAT(dynamic_joint_state_msg.joint_names, SizeIs(NUM_JOINTS));
-  ASSERT_THAT(dynamic_joint_state_msg.interface_values, SizeIs(NUM_JOINTS));
-  ASSERT_THAT(dynamic_joint_state_msg.joint_names, ElementsAreArray(JOINT_NAMES));
-  ASSERT_THAT(
-    dynamic_joint_state_msg.interface_values[0].interface_names,
     ElementsAreArray(interface_names_));
 }
 
@@ -817,7 +522,7 @@
   const std::vector<std::string> JOINT_NAMES = {joint_names_[0], joint_names_[1]};
   const std::vector<std::string> IF_NAMES = {interface_names_[0], interface_names_[1]};
 
-  init_broadcaster_and_set_parameters("", JOINT_NAMES, {interface_names_[0], interface_names_[1]});
+  init_broadcaster_and_set_parameters(JOINT_NAMES, {interface_names_[0], interface_names_[1]});
 
   // assign state with interfaces which are not set in parameters --> We should actually not assign
   // anything because CM will also not do that
@@ -835,7 +540,7 @@
   const std::vector<std::string> JOINT_NAMES = {joint_names_[0], joint_names_[1]};
   const std::vector<std::string> IF_NAMES = {interface_names_[0], interface_names_[1]};
 
-  init_broadcaster_and_set_parameters("", JOINT_NAMES, {interface_names_[0], interface_names_[1]});
+  init_broadcaster_and_set_parameters(JOINT_NAMES, {interface_names_[0], interface_names_[1]});
 
   // Manually assign existing interfaces --> one we need is missing
   std::vector<LoanedStateInterface> state_ifs;
@@ -1037,7 +742,7 @@
 {
   SetUpStateBroadcaster();
 
-  auto node_state = state_broadcaster_->configure();
+  auto node_state = state_broadcaster_->get_node()->configure();
   node_state = state_broadcaster_->get_node()->activate();
   ASSERT_EQ(node_state.id(), lifecycle_msgs::msg::State::PRIMARY_STATE_ACTIVE);
   ASSERT_EQ(
@@ -1045,126 +750,10 @@
     controller_interface::return_type::OK);
 }
 
-<<<<<<< HEAD
-TEST_F(JointStateBroadcasterTest, UpdatePerformanceTest)
-{
-  const auto result = state_broadcaster_->init(
-    "joint_state_broadcaster", "", 0, "", state_broadcaster_->define_custom_node_options());
-  ASSERT_EQ(result, controller_interface::return_type::OK);
-
-  custom_joint_value_ = 12.34;
-
-  // build our own test interfaces: robot has ~500 state interfaces
-  for (auto joint = 1u; joint < 30; ++joint)
-  {
-    const auto joint_name = "joint_" + std::to_string(joint);
-
-    // standard
-    test_interfaces_.emplace_back(
-      hardware_interface::StateInterface{joint_name, "position", &custom_joint_value_});
-    test_interfaces_.emplace_back(
-      hardware_interface::StateInterface{joint_name, "velocity", &custom_joint_value_});
-    test_interfaces_.emplace_back(
-      hardware_interface::StateInterface{joint_name, "effort", &custom_joint_value_});
-
-    // non standard
-    test_interfaces_.emplace_back(
-      hardware_interface::StateInterface{joint_name, "mode", &custom_joint_value_});
-    test_interfaces_.emplace_back(
-      hardware_interface::StateInterface{joint_name, "absolute_position", &custom_joint_value_});
-    test_interfaces_.emplace_back(
-      hardware_interface::StateInterface{joint_name, "acceleration", &custom_joint_value_});
-    test_interfaces_.emplace_back(
-      hardware_interface::StateInterface{joint_name, "current", &custom_joint_value_});
-    test_interfaces_.emplace_back(
-      hardware_interface::StateInterface{joint_name, "torque", &custom_joint_value_});
-    test_interfaces_.emplace_back(
-      hardware_interface::StateInterface{joint_name, "force", &custom_joint_value_});
-    test_interfaces_.emplace_back(
-      hardware_interface::StateInterface{joint_name, "temperature_board", &custom_joint_value_});
-    test_interfaces_.emplace_back(
-      hardware_interface::StateInterface{joint_name, "temperature_motor", &custom_joint_value_});
-
-    test_interfaces_.emplace_back(
-      hardware_interface::StateInterface{joint_name, "position.kd", &custom_joint_value_});
-    test_interfaces_.emplace_back(
-      hardware_interface::StateInterface{joint_name, "position.ki", &custom_joint_value_});
-    test_interfaces_.emplace_back(
-      hardware_interface::StateInterface{joint_name, "position.kp", &custom_joint_value_});
-
-    test_interfaces_.emplace_back(
-      hardware_interface::StateInterface{joint_name, "velocity.kd", &custom_joint_value_});
-    test_interfaces_.emplace_back(
-      hardware_interface::StateInterface{joint_name, "velocity.ki", &custom_joint_value_});
-    test_interfaces_.emplace_back(
-      hardware_interface::StateInterface{joint_name, "velocity.kp", &custom_joint_value_});
-
-    test_interfaces_.emplace_back(
-      hardware_interface::StateInterface{joint_name, "current.kd", &custom_joint_value_});
-    test_interfaces_.emplace_back(
-      hardware_interface::StateInterface{joint_name, "current.ki", &custom_joint_value_});
-    test_interfaces_.emplace_back(
-      hardware_interface::StateInterface{joint_name, "current.kp", &custom_joint_value_});
-  }
-
-  RCLCPP_INFO(
-    state_broadcaster_->get_node()->get_logger(), "Number of test interfaces: %lu",
-    test_interfaces_.size());
-
-  std::vector<LoanedStateInterface> state_interfaces;
-  for (const auto & tif : test_interfaces_)
-  {
-    state_interfaces.emplace_back(tif);
-  }
-
-  state_broadcaster_->assign_interfaces({}, std::move(state_interfaces));
-
-  auto node_state = state_broadcaster_->configure();
-  node_state = state_broadcaster_->get_node()->activate();
-  ASSERT_EQ(node_state.id(), lifecycle_msgs::msg::State::PRIMARY_STATE_ACTIVE);
-
-  if (!realtime_tools::configure_sched_fifo(50))
-  {
-    RCLCPP_WARN(
-      state_broadcaster_->get_node()->get_logger(),
-      "Could not enable FIFO RT scheduling policy: with error number <%i>(%s)", errno,
-      strerror(errno));
-  }
-
-  constexpr auto kNumSamples = 10000u;
-  std::vector<int64_t> measures;
-  for (auto i = 0u; i < kNumSamples; ++i)
-  {
-    const auto now = std::chrono::steady_clock::now();
-
-    ASSERT_EQ(
-      state_broadcaster_->update(rclcpp::Time(0), rclcpp::Duration::from_seconds(0.01)),
-      controller_interface::return_type::OK);
-
-    // print time taken
-    const auto elapsed = std::chrono::steady_clock::now() - now;
-    const auto elapsed_us = std::chrono::duration_cast<std::chrono::microseconds>(elapsed);
-
-    measures.push_back(elapsed_us.count());
-  }
-
-  const auto average =
-    std::accumulate(measures.begin(), measures.end(), 0.0) / static_cast<double>(measures.size());
-  const auto variance = std::accumulate(
-                          measures.begin(), measures.end(), 0.0, [average](double accum, double x)
-                          { return accum + (x - average) * (x - average); }) /
-                        static_cast<double>(measures.size());
-
-  RCLCPP_INFO(state_broadcaster_->get_node()->get_logger(), "Average update time: %lf us", average);
-  RCLCPP_INFO(state_broadcaster_->get_node()->get_logger(), "Variance: %lf us", variance);
-}
-
-=======
->>>>>>> 9336b343
 void JointStateBroadcasterTest::activate_and_get_joint_state_message(
   const std::string & topic, sensor_msgs::msg::JointState & joint_state_msg)
 {
-  auto node_state = state_broadcaster_->configure();
+  auto node_state = state_broadcaster_->get_node()->configure();
   ASSERT_EQ(node_state.id(), lifecycle_msgs::msg::State::PRIMARY_STATE_INACTIVE);
 
   node_state = state_broadcaster_->get_node()->activate();
@@ -1186,11 +775,7 @@
   while (max_sub_check_loop_count--)
   {
     state_broadcaster_->update(rclcpp::Time(0), rclcpp::Duration::from_seconds(0.01));
-<<<<<<< HEAD
-    const auto timeout = std::chrono::milliseconds{5};
-=======
     const auto timeout = std::chrono::milliseconds{1};
->>>>>>> 9336b343
     const auto until = test_node.get_clock()->now() + timeout;
     while (!received_msg && test_node.get_clock()->now() < until)
     {
@@ -1245,7 +830,7 @@
 void JointStateBroadcasterTest::test_published_dynamic_joint_state_message(
   const std::string & topic)
 {
-  auto node_state = state_broadcaster_->configure();
+  auto node_state = state_broadcaster_->get_node()->configure();
   ASSERT_EQ(node_state.id(), lifecycle_msgs::msg::State::PRIMARY_STATE_INACTIVE);
 
   node_state = state_broadcaster_->get_node()->activate();
@@ -1268,11 +853,7 @@
   while (max_sub_check_loop_count--)
   {
     state_broadcaster_->update(rclcpp::Time(0), rclcpp::Duration::from_seconds(0.01));
-<<<<<<< HEAD
-    const auto timeout = std::chrono::milliseconds{5};
-=======
     const auto timeout = std::chrono::milliseconds{1};
->>>>>>> 9336b343
     const auto until = test_node.get_clock()->now() + timeout;
     while (test_node.get_clock()->now() < until)
     {
