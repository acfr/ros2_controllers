--- conflicted
+++ resolved
@@ -37,12 +37,9 @@
 
 #include "control_msgs/action/follow_joint_trajectory.hpp"
 #include "joint_trajectory_controller/joint_trajectory_controller_parameters.hpp"
-<<<<<<< HEAD
-=======
 
 #include "rclcpp/node.hpp"
 #include "rclcpp/time.hpp"
->>>>>>> 9336b343
 
 namespace joint_trajectory_controller
 {
@@ -119,17 +116,10 @@
     RCLCPP_DEBUG(
       logger, "%s %f", (joint + ".trajectory.position").c_str(),
       tolerances.state_tolerance[i].position);
-<<<<<<< HEAD
     RCLCPP_DEBUG(
       logger, "%s %f", (joint + ".goal.position").c_str(),
       tolerances.goal_state_tolerance[i].position);
     RCLCPP_DEBUG(
-=======
-    RCLCPP_DEBUG(
-      logger, "%s %f", (joint + ".goal.position").c_str(),
-      tolerances.goal_state_tolerance[i].position);
-    RCLCPP_DEBUG(
->>>>>>> 9336b343
       logger, "%s %f", (joint + ".goal.velocity").c_str(),
       tolerances.goal_state_tolerance[i].velocity);
   }
@@ -188,16 +178,10 @@
   }
   catch (const std::runtime_error & e)
   {
-<<<<<<< HEAD
-    RCLCPP_ERROR(
-      logger, "Specified illegal goal_time_tolerance: %f. Using default tolerances",
-      rclcpp::Duration(goal.goal_time_tolerance).seconds());
-=======
     RCLCPP_ERROR_STREAM(
       logger, "Specified illegal goal_time_tolerance: "
                 << rclcpp::Duration(goal.goal_time_tolerance).seconds()
                 << ". Using default tolerances");
->>>>>>> 9336b343
     return default_tolerances;
   }
   RCLCPP_DEBUG(logger, "%s %f", "goal_time", active_tolerances.goal_time_tolerance);
@@ -234,17 +218,9 @@
     }
     catch (const std::runtime_error & e)
     {
-<<<<<<< HEAD
-      RCLCPP_ERROR(
-        logger,
-        "joint '%s' specified in goal.path_tolerance has a invalid %s tolerance. Using default "
-        "tolerances.",
-        joint.c_str(), interface.c_str());
-=======
       RCLCPP_ERROR_STREAM(
         logger, "joint '" << joint << "' specified in goal.path_tolerance has a invalid "
                           << interface << " tolerance. Using default tolerances.");
->>>>>>> 9336b343
       return default_tolerances;
     }
 
@@ -289,17 +265,9 @@
     }
     catch (const std::runtime_error & e)
     {
-<<<<<<< HEAD
-      RCLCPP_ERROR(
-        logger,
-        "joint '%s' specified in goal.goal_tolerance has a invalid %s tolerance. Using default "
-        "tolerances.",
-        joint.c_str(), interface.c_str());
-=======
       RCLCPP_ERROR_STREAM(
         logger, "joint '" << joint << "' specified in goal.goal_tolerance has a invalid "
                           << interface << " tolerance. Using default tolerances.");
->>>>>>> 9336b343
       return default_tolerances;
     }
 
@@ -348,11 +316,7 @@
   if (show_errors)
   {
     const auto logger = rclcpp::get_logger("tolerances");
-<<<<<<< HEAD
-    RCLCPP_ERROR(logger, "State tolerances failed for joint %lu:", joint_idx);
-=======
     RCLCPP_ERROR(logger, "State tolerances failed for joint %d:", joint_idx);
->>>>>>> 9336b343
 
     if (state_tolerance.position > 0.0 && abs(error_position) > state_tolerance.position)
     {
