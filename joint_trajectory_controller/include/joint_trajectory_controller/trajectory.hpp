--- conflicted
+++ resolved
@@ -19,6 +19,7 @@
 #include <vector>
 
 #include "joint_trajectory_controller/interpolation_methods.hpp"
+#include "joint_trajectory_controller/visibility_control.h"
 #include "rclcpp/time.hpp"
 #include "trajectory_msgs/msg/joint_trajectory.hpp"
 #include "trajectory_msgs/msg/joint_trajectory_point.hpp"
@@ -31,10 +32,13 @@
 class Trajectory
 {
 public:
+  JOINT_TRAJECTORY_CONTROLLER_PUBLIC
   Trajectory();
 
+  JOINT_TRAJECTORY_CONTROLLER_PUBLIC
   explicit Trajectory(std::shared_ptr<trajectory_msgs::msg::JointTrajectory> joint_trajectory);
 
+  JOINT_TRAJECTORY_CONTROLLER_PUBLIC
   explicit Trajectory(
     const rclcpp::Time & current_time,
     const trajectory_msgs::msg::JointTrajectoryPoint & current_point,
@@ -48,15 +52,13 @@
    * \param joints_angle_wraparound Vector of boolean where true value corresponds to a joint that
    * wrap around (ie. is continuous).
    */
-<<<<<<< HEAD
-=======
-  JOINT_TRAJECTORY_CONTROLLER_PUBLIC
->>>>>>> 9336b343
+  JOINT_TRAJECTORY_CONTROLLER_PUBLIC
   void set_point_before_trajectory_msg(
     const rclcpp::Time & current_time,
     const trajectory_msgs::msg::JointTrajectoryPoint & current_point,
     const std::vector<bool> & joints_angle_wraparound = std::vector<bool>());
 
+  JOINT_TRAJECTORY_CONTROLLER_PUBLIC
   void update(std::shared_ptr<trajectory_msgs::msg::JointTrajectory> joint_trajectory);
 
   /// Find the segment (made up of 2 points) and its expected state from the
@@ -67,15 +69,8 @@
    * acceleration respectively. Deduction assumes that the provided velocity or acceleration have to
    * be reached at the time defined in the segment.
    *
-<<<<<<< HEAD
-   * This function by default assumes that sampling is only done at monotonically increasing \p
-   * sample_time for any trajectory. That means, it will only search for a point matching the sample
-   * time after the point it has been called before. If this isn't desired, set \p
-   * search_monotonically_increasing to false.
-=======
    * This function assumes that sampling is only done at monotonically increasing \p sample_time
    * for any trajectory.
->>>>>>> 9336b343
    *
    * Specific case returns for start_segment_itr and end_segment_itr:
    * - Sampling before the trajectory start:
@@ -99,18 +94,13 @@
    *      description above.
    * \param[out] end_segment_itr Iterator to the end segment for given \p sample_time. See
    *      description above.
-<<<<<<< HEAD
-   * \param[in] search_monotonically_increasing If set to true, the next sample call will start
-   *      searching in the trajectory at the index of this call's result.
-=======
->>>>>>> 9336b343
-   */
+   */
+  JOINT_TRAJECTORY_CONTROLLER_PUBLIC
   bool sample(
     const rclcpp::Time & sample_time,
     const interpolation_methods::InterpolationMethod interpolation_method,
     trajectory_msgs::msg::JointTrajectoryPoint & output_state,
-    TrajectoryPointConstIter & start_segment_itr, TrajectoryPointConstIter & end_segment_itr,
-    const bool search_monotonically_increasing = true);
+    TrajectoryPointConstIter & start_segment_itr, TrajectoryPointConstIter & end_segment_itr);
 
   /**
    * Do interpolation between 2 states given a time in between their respective timestamps
@@ -133,36 +123,33 @@
    * \param[in] sample_time The time to sample, between time_a and time_b.
    * \param[out] output The state at \p sample_time.
    */
+  JOINT_TRAJECTORY_CONTROLLER_PUBLIC
   void interpolate_between_points(
     const rclcpp::Time & time_a, const trajectory_msgs::msg::JointTrajectoryPoint & state_a,
     const rclcpp::Time & time_b, const trajectory_msgs::msg::JointTrajectoryPoint & state_b,
     const rclcpp::Time & sample_time, trajectory_msgs::msg::JointTrajectoryPoint & output);
 
+  JOINT_TRAJECTORY_CONTROLLER_PUBLIC
   TrajectoryPointConstIter begin() const;
 
+  JOINT_TRAJECTORY_CONTROLLER_PUBLIC
   TrajectoryPointConstIter end() const;
 
+  JOINT_TRAJECTORY_CONTROLLER_PUBLIC
   rclcpp::Time time_from_start() const;
 
+  JOINT_TRAJECTORY_CONTROLLER_PUBLIC
   bool has_trajectory_msg() const;
 
-<<<<<<< HEAD
+  JOINT_TRAJECTORY_CONTROLLER_PUBLIC
   bool has_nontrivial_msg() const;
 
-=======
-  JOINT_TRAJECTORY_CONTROLLER_PUBLIC
-  bool has_nontrivial_msg() const;
-
-  JOINT_TRAJECTORY_CONTROLLER_PUBLIC
->>>>>>> 9336b343
+  JOINT_TRAJECTORY_CONTROLLER_PUBLIC
   std::shared_ptr<trajectory_msgs::msg::JointTrajectory> get_trajectory_msg() const
   {
     return trajectory_msg_;
   }
 
-<<<<<<< HEAD
-  bool is_sampled_already() const { return sampled_already_; }
-=======
   JOINT_TRAJECTORY_CONTROLLER_PUBLIC
   bool is_sampled_already() const { return sampled_already_; }
 
@@ -172,14 +159,6 @@
    * used to speed up the selection of relevant trajectory points.
    */
   JOINT_TRAJECTORY_CONTROLLER_PUBLIC
-  size_t last_sample_index() const { return last_sample_idx_; }
->>>>>>> 9336b343
-
-  /// Get the index of the segment start returned by the last \p sample() operation.
-  /**
-   * As the trajectory is only accessed at monotonically increasing sampling times, this index is
-   * used to speed up the selection of relevant trajectory points.
-   */
   size_t last_sample_index() const { return last_sample_idx_; }
 
 private:
@@ -201,11 +180,7 @@
 /**
  * \return The map between \p t1 indices (implicitly encoded in return vector indices) to \p t2
  * indices. If \p t1 is <tt>"{C, B}"</tt> and \p t2 is <tt>"{A, B, C, D}"</tt>, the associated
-<<<<<<< HEAD
- * mapping vector is <tt>"{2, 1}"</tt>. return empty vector if \p t1 is not a subset of \p t2.
-=======
  * mapping vector is <tt>"{2, 1}"</tt>.
->>>>>>> 9336b343
  */
 template <class T>
 inline std::vector<size_t> mapping(const T & t1, const T & t2)
