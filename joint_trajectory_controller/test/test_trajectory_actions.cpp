--- conflicted
+++ resolved
@@ -15,22 +15,27 @@
 #ifndef _MSC_VER
 #include <cxxabi.h>
 #endif
+#include <algorithm>
 #include <chrono>
 #include <functional>
 #include <future>
 #include <memory>
+#include <ratio>
 #include <stdexcept>
 #include <string>
+#include <system_error>
 #include <thread>
 #include <vector>
 
 #include "control_msgs/action/detail/follow_joint_trajectory__struct.hpp"
 #include "controller_interface/controller_interface.hpp"
+#include "gtest/gtest.h"
 #include "hardware_interface/resource_manager.hpp"
 #include "rclcpp/clock.hpp"
 #include "rclcpp/duration.hpp"
 #include "rclcpp/executors/multi_threaded_executor.hpp"
 #include "rclcpp/logging.hpp"
+#include "rclcpp/node.hpp"
 #include "rclcpp/parameter.hpp"
 #include "rclcpp/time.hpp"
 #include "rclcpp/utilities.hpp"
@@ -86,15 +91,12 @@
       {
         // controller hardware cycle update loop
         auto clock = rclcpp::Clock(RCL_STEADY_TIME);
-        auto now_time = clock.now();
-        auto last_time = now_time;
+        auto start_time = clock.now();
         rclcpp::Duration wait = rclcpp::Duration::from_seconds(2.0);
-        auto end_time = last_time + wait;
+        auto end_time = start_time + wait;
         while (clock.now() < end_time)
         {
-          now_time = clock.now();
-          traj_controller_->update(now_time, now_time - last_time);
-          last_time = now_time;
+          traj_controller_->update(clock.now(), clock.now() - start_time);
         }
       });
 
@@ -122,7 +124,6 @@
   {
     TearDownControllerHardware();
     TearDownExecutor();
-    TrajectoryControllerTest::TearDown();
   }
 
   void TearDownExecutor()
@@ -966,7 +967,6 @@
     point2.velocities[1] = 0.0;
     point2.velocities[2] = 0.0;
     points.push_back(point2);
-<<<<<<< HEAD
 
     gh_future = sendActionGoal(points, 1.0, goal_options_);
   }
@@ -981,22 +981,6 @@
     rclcpp::Parameter("constraints.stopped_velocity_tolerance", 0.0)};
   SetUpExecutor(params, false, 1.0, 0.0);
 
-=======
-
-    gh_future = sendActionGoal(points, 1.0, goal_options_);
-  }
-
-  EXPECT_TRUE(gh_future.get());
-}
-
-TEST_P(TestTrajectoryActionsTestParameterized, deactivate_controller_aborts_action)
-{
-  // deactivate velocity tolerance
-  std::vector<rclcpp::Parameter> params = {
-    rclcpp::Parameter("constraints.stopped_velocity_tolerance", 0.0)};
-  SetUpExecutor(params, false, 1.0, 0.0);
-
->>>>>>> 9336b343
   // We use our own hardware thread here, as we want to make sure the controller is deactivated
   auto controller_thread = std::thread(
     [&]()
@@ -1041,12 +1025,9 @@
   auto state_ref = traj_controller_->get_state_reference();
   auto state = traj_controller_->get_state_feedback();
 
-<<<<<<< HEAD
-=======
   // run an update
   updateControllerAsync(rclcpp::Duration::from_seconds(0.01));
 
->>>>>>> 9336b343
   // There will be no active trajectory upon deactivation, so we can't use the expectCommandPoint
   // method.
   if (traj_controller_->has_position_command_interface())
