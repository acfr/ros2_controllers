cmake_minimum_required(VERSION 3.16)
<<<<<<< HEAD
project(joint_trajectory_controller)

find_package(ros2_control_cmake REQUIRED)
set_compiler_options()
export_windows_symbols()

set(THIS_PACKAGE_INCLUDE_DEPENDS
  angles
  control_msgs
  control_toolbox
  controller_interface
  generate_parameter_library
  hardware_interface
  pluginlib
  rclcpp
  rclcpp_lifecycle
  realtime_tools
  rsl
  tl_expected
  trajectory_msgs
  urdf
=======
project(joint_trajectory_controller LANGUAGES CXX)

if(CMAKE_CXX_COMPILER_ID MATCHES "(GNU|Clang)")
  add_compile_options(-Wall -Wextra -Wconversion)
endif()

set(THIS_PACKAGE_INCLUDE_DEPENDS
    angles
    control_msgs
    control_toolbox
    controller_interface
    generate_parameter_library
    hardware_interface
    pluginlib
    rclcpp
    rclcpp_lifecycle
    realtime_tools
    rsl
    tl_expected
    trajectory_msgs
>>>>>>> 9336b343
)

find_package(ament_cmake REQUIRED)
find_package(backward_ros REQUIRED)
foreach(Dependency IN ITEMS ${THIS_PACKAGE_INCLUDE_DEPENDS})
  find_package(${Dependency} REQUIRED)
endforeach()

generate_parameter_library(joint_trajectory_controller_parameters
  src/joint_trajectory_controller_parameters.yaml
  include/joint_trajectory_controller/validate_jtc_parameters.hpp
)

add_library(joint_trajectory_controller SHARED
  src/joint_trajectory_controller.cpp
  src/trajectory.cpp
)
target_compile_features(joint_trajectory_controller PUBLIC cxx_std_17)
target_include_directories(joint_trajectory_controller PUBLIC
  $<BUILD_INTERFACE:${PROJECT_SOURCE_DIR}/include>
  $<INSTALL_INTERFACE:include/joint_trajectory_controller>
)
target_link_libraries(joint_trajectory_controller PUBLIC
<<<<<<< HEAD
                      joint_trajectory_controller_parameters
                      control_toolbox::control_toolbox
                      controller_interface::controller_interface
                      hardware_interface::hardware_interface
                      pluginlib::pluginlib
                      rclcpp::rclcpp
                      rclcpp_lifecycle::rclcpp_lifecycle
                      realtime_tools::realtime_tools
                      rsl::rsl
                      tl_expected::tl_expected
                      urdf::urdf
                      angles::angles
                      ${trajectory_msgs_TARGETS}
                      ${control_msgs_TARGETS})

=======
  joint_trajectory_controller_parameters
)
ament_target_dependencies(joint_trajectory_controller PUBLIC ${THIS_PACKAGE_INCLUDE_DEPENDS})

# Causes the visibility macros to use dllexport rather than dllimport,
# which is appropriate when building the dll but not consuming it.
target_compile_definitions(joint_trajectory_controller PRIVATE "JOINT_TRAJECTORY_CONTROLLER_BUILDING_DLL" "_USE_MATH_DEFINES")
>>>>>>> 9336b343
pluginlib_export_plugin_description_file(controller_interface joint_trajectory_plugin.xml)

if(BUILD_TESTING)
  find_package(ament_cmake_gmock REQUIRED)
  find_package(controller_manager REQUIRED)
  find_package(ros2_control_test_assets REQUIRED)

  ament_add_gmock(test_trajectory test/test_trajectory.cpp)
  target_link_libraries(test_trajectory joint_trajectory_controller)
<<<<<<< HEAD
  target_link_libraries(test_trajectory ros2_control_test_assets::ros2_control_test_assets)
=======
>>>>>>> 9336b343
  target_compile_definitions(test_trajectory PRIVATE _USE_MATH_DEFINES)

  ament_add_gmock(test_tolerances test/test_tolerances.cpp)
  target_link_libraries(test_tolerances joint_trajectory_controller)
<<<<<<< HEAD
  target_link_libraries(test_tolerances ros2_control_test_assets::ros2_control_test_assets)
=======
>>>>>>> 9336b343
  target_compile_definitions(test_tolerances PRIVATE _USE_MATH_DEFINES)

  ament_add_gmock(test_trajectory_controller
    test/test_trajectory_controller.cpp)
  set_tests_properties(test_trajectory_controller PROPERTIES TIMEOUT 220)
  target_link_libraries(test_trajectory_controller
    joint_trajectory_controller
  )
<<<<<<< HEAD
  target_link_libraries(test_trajectory_controller ros2_control_test_assets::ros2_control_test_assets)
  target_compile_definitions(joint_trajectory_controller PRIVATE _USE_MATH_DEFINES)

  add_definitions(-DTEST_FILES_DIRECTORY="${CMAKE_CURRENT_SOURCE_DIR}/test")
=======
  target_compile_definitions(joint_trajectory_controller PRIVATE _USE_MATH_DEFINES)

>>>>>>> 9336b343
  ament_add_gmock(test_load_joint_trajectory_controller
    test/test_load_joint_trajectory_controller.cpp
  )
  target_link_libraries(test_load_joint_trajectory_controller
    joint_trajectory_controller
<<<<<<< HEAD
    controller_manager::controller_manager
    ros2_control_test_assets::ros2_control_test_assets
=======
  )
  ament_target_dependencies(test_load_joint_trajectory_controller
    controller_manager
    control_toolbox
    realtime_tools
    ros2_control_test_assets
>>>>>>> 9336b343
  )

  ament_add_gmock(test_trajectory_actions
    test/test_trajectory_actions.cpp
  )
  set_tests_properties(test_trajectory_actions PROPERTIES TIMEOUT 300)
  target_link_libraries(test_trajectory_actions
    joint_trajectory_controller
<<<<<<< HEAD
    ros2_control_test_assets::ros2_control_test_assets)
=======
  )
>>>>>>> 9336b343
endif()


install(
  DIRECTORY include/
  DESTINATION include/joint_trajectory_controller
)
install(TARGETS
    joint_trajectory_controller
    joint_trajectory_controller_parameters
  EXPORT export_joint_trajectory_controller
  RUNTIME DESTINATION bin
  ARCHIVE DESTINATION lib
  LIBRARY DESTINATION lib
)

ament_export_targets(export_joint_trajectory_controller HAS_LIBRARY_TARGET)
ament_export_dependencies(${THIS_PACKAGE_INCLUDE_DEPENDS})
ament_package()<|MERGE_RESOLUTION|>--- conflicted
+++ resolved
@@ -1,27 +1,4 @@
 cmake_minimum_required(VERSION 3.16)
-<<<<<<< HEAD
-project(joint_trajectory_controller)
-
-find_package(ros2_control_cmake REQUIRED)
-set_compiler_options()
-export_windows_symbols()
-
-set(THIS_PACKAGE_INCLUDE_DEPENDS
-  angles
-  control_msgs
-  control_toolbox
-  controller_interface
-  generate_parameter_library
-  hardware_interface
-  pluginlib
-  rclcpp
-  rclcpp_lifecycle
-  realtime_tools
-  rsl
-  tl_expected
-  trajectory_msgs
-  urdf
-=======
 project(joint_trajectory_controller LANGUAGES CXX)
 
 if(CMAKE_CXX_COMPILER_ID MATCHES "(GNU|Clang)")
@@ -42,7 +19,6 @@
     rsl
     tl_expected
     trajectory_msgs
->>>>>>> 9336b343
 )
 
 find_package(ament_cmake REQUIRED)
@@ -66,23 +42,6 @@
   $<INSTALL_INTERFACE:include/joint_trajectory_controller>
 )
 target_link_libraries(joint_trajectory_controller PUBLIC
-<<<<<<< HEAD
-                      joint_trajectory_controller_parameters
-                      control_toolbox::control_toolbox
-                      controller_interface::controller_interface
-                      hardware_interface::hardware_interface
-                      pluginlib::pluginlib
-                      rclcpp::rclcpp
-                      rclcpp_lifecycle::rclcpp_lifecycle
-                      realtime_tools::realtime_tools
-                      rsl::rsl
-                      tl_expected::tl_expected
-                      urdf::urdf
-                      angles::angles
-                      ${trajectory_msgs_TARGETS}
-                      ${control_msgs_TARGETS})
-
-=======
   joint_trajectory_controller_parameters
 )
 ament_target_dependencies(joint_trajectory_controller PUBLIC ${THIS_PACKAGE_INCLUDE_DEPENDS})
@@ -90,7 +49,6 @@
 # Causes the visibility macros to use dllexport rather than dllimport,
 # which is appropriate when building the dll but not consuming it.
 target_compile_definitions(joint_trajectory_controller PRIVATE "JOINT_TRAJECTORY_CONTROLLER_BUILDING_DLL" "_USE_MATH_DEFINES")
->>>>>>> 9336b343
 pluginlib_export_plugin_description_file(controller_interface joint_trajectory_plugin.xml)
 
 if(BUILD_TESTING)
@@ -100,18 +58,10 @@
 
   ament_add_gmock(test_trajectory test/test_trajectory.cpp)
   target_link_libraries(test_trajectory joint_trajectory_controller)
-<<<<<<< HEAD
-  target_link_libraries(test_trajectory ros2_control_test_assets::ros2_control_test_assets)
-=======
->>>>>>> 9336b343
   target_compile_definitions(test_trajectory PRIVATE _USE_MATH_DEFINES)
 
   ament_add_gmock(test_tolerances test/test_tolerances.cpp)
   target_link_libraries(test_tolerances joint_trajectory_controller)
-<<<<<<< HEAD
-  target_link_libraries(test_tolerances ros2_control_test_assets::ros2_control_test_assets)
-=======
->>>>>>> 9336b343
   target_compile_definitions(test_tolerances PRIVATE _USE_MATH_DEFINES)
 
   ament_add_gmock(test_trajectory_controller
@@ -120,31 +70,19 @@
   target_link_libraries(test_trajectory_controller
     joint_trajectory_controller
   )
-<<<<<<< HEAD
-  target_link_libraries(test_trajectory_controller ros2_control_test_assets::ros2_control_test_assets)
   target_compile_definitions(joint_trajectory_controller PRIVATE _USE_MATH_DEFINES)
 
-  add_definitions(-DTEST_FILES_DIRECTORY="${CMAKE_CURRENT_SOURCE_DIR}/test")
-=======
-  target_compile_definitions(joint_trajectory_controller PRIVATE _USE_MATH_DEFINES)
-
->>>>>>> 9336b343
   ament_add_gmock(test_load_joint_trajectory_controller
     test/test_load_joint_trajectory_controller.cpp
   )
   target_link_libraries(test_load_joint_trajectory_controller
     joint_trajectory_controller
-<<<<<<< HEAD
-    controller_manager::controller_manager
-    ros2_control_test_assets::ros2_control_test_assets
-=======
   )
   ament_target_dependencies(test_load_joint_trajectory_controller
     controller_manager
     control_toolbox
     realtime_tools
     ros2_control_test_assets
->>>>>>> 9336b343
   )
 
   ament_add_gmock(test_trajectory_actions
@@ -153,11 +91,7 @@
   set_tests_properties(test_trajectory_actions PROPERTIES TIMEOUT 300)
   target_link_libraries(test_trajectory_actions
     joint_trajectory_controller
-<<<<<<< HEAD
-    ros2_control_test_assets::ros2_control_test_assets)
-=======
   )
->>>>>>> 9336b343
 endif()
 
 
