--- conflicted
+++ resolved
@@ -16,8 +16,6 @@
  * Author: Tony Najjar
  */
 
-#define _USE_MATH_DEFINES
-
 #include <memory>
 #include <queue>
 #include <string>
@@ -27,7 +25,7 @@
 #include "hardware_interface/types/hardware_interface_type_values.hpp"
 #include "lifecycle_msgs/msg/state.hpp"
 #include "rclcpp/logging.hpp"
-#include "tf2/LinearMath/Quaternion.hpp"
+#include "tf2/LinearMath/Quaternion.h"
 #include "tricycle_controller/tricycle_controller.hpp"
 
 namespace
@@ -54,11 +52,6 @@
 {
   try
   {
-<<<<<<< HEAD
-    // Create the parameter listener and get the parameters
-    param_listener_ = std::make_shared<ParamListener>(get_node());
-    params_ = param_listener_->get_params();
-=======
     // with the lifecycle node being initialized, we can declare parameters
     auto_declare<std::string>("traction_joint_name", std::string());
     auto_declare<std::string>("steering_joint_name", std::string());
@@ -94,7 +87,6 @@
     auto_declare<double>("steering.min_velocity", NAN);
     auto_declare<double>("steering.max_acceleration", NAN);
     auto_declare<double>("steering.min_acceleration", NAN);
->>>>>>> 9336b343
   }
   catch (const std::exception & e)
   {
@@ -109,8 +101,8 @@
 {
   InterfaceConfiguration command_interfaces_config;
   command_interfaces_config.type = interface_configuration_type::INDIVIDUAL;
-  command_interfaces_config.names.push_back(params_.traction_joint_name + "/" + HW_IF_VELOCITY);
-  command_interfaces_config.names.push_back(params_.steering_joint_name + "/" + HW_IF_POSITION);
+  command_interfaces_config.names.push_back(traction_joint_name_ + "/" + HW_IF_VELOCITY);
+  command_interfaces_config.names.push_back(steering_joint_name_ + "/" + HW_IF_POSITION);
   return command_interfaces_config;
 }
 
@@ -118,40 +110,48 @@
 {
   InterfaceConfiguration state_interfaces_config;
   state_interfaces_config.type = interface_configuration_type::INDIVIDUAL;
-  state_interfaces_config.names.push_back(params_.traction_joint_name + "/" + HW_IF_VELOCITY);
-  state_interfaces_config.names.push_back(params_.steering_joint_name + "/" + HW_IF_POSITION);
+  state_interfaces_config.names.push_back(traction_joint_name_ + "/" + HW_IF_VELOCITY);
+  state_interfaces_config.names.push_back(steering_joint_name_ + "/" + HW_IF_POSITION);
   return state_interfaces_config;
 }
 
 controller_interface::return_type TricycleController::update(
   const rclcpp::Time & time, const rclcpp::Duration & period)
 {
-  // if the mutex is unable to lock, last_command_msg_ won't be updated
-  received_velocity_msg_ptr_.try_get([this](const std::shared_ptr<TwistStamped> & msg)
-                                     { last_command_msg_ = msg; });
-  if (last_command_msg_ == nullptr)
+  if (get_state().id() == State::PRIMARY_STATE_INACTIVE)
+  {
+    if (!is_halted)
+    {
+      halt();
+      is_halted = true;
+    }
+    return controller_interface::return_type::OK;
+  }
+  std::shared_ptr<TwistStamped> last_command_msg;
+  received_velocity_msg_ptr_.get(last_command_msg);
+  if (last_command_msg == nullptr)
   {
     RCLCPP_WARN(get_node()->get_logger(), "Velocity message received was a nullptr.");
     return controller_interface::return_type::ERROR;
   }
 
-  const auto age_of_last_command = time - last_command_msg_->header.stamp;
+  const auto age_of_last_command = time - last_command_msg->header.stamp;
   // Brake if cmd_vel has timeout, override the stored command
   if (age_of_last_command > cmd_vel_timeout_)
   {
-    last_command_msg_->twist.linear.x = 0.0;
-    last_command_msg_->twist.angular.z = 0.0;
+    last_command_msg->twist.linear.x = 0.0;
+    last_command_msg->twist.angular.z = 0.0;
   }
 
   // command may be limited further by Limiters,
   // without affecting the stored twist command
-  TwistStamped command = *last_command_msg_;
+  TwistStamped command = *last_command_msg;
   double & linear_command = command.twist.linear.x;
   double & angular_command = command.twist.angular.z;
   double Ws_read = traction_joint_[0].velocity_state.get().get_value();     // in radians/s
   double alpha_read = steering_joint_[0].position_state.get().get_value();  // in radians
 
-  if (params_.open_loop)
+  if (odom_params_.open_loop)
   {
     odometry_.updateOpenLoop(linear_command, angular_command, period);
   }
@@ -172,7 +172,7 @@
   {
     auto & odometry_message = realtime_odometry_publisher_->msg_;
     odometry_message.header.stamp = time;
-    if (!params_.odom_only_twist)
+    if (!odom_params_.odom_only_twist)
     {
       odometry_message.pose.pose.position.x = odometry_.getX();
       odometry_message.pose.pose.position.y = odometry_.getY();
@@ -186,7 +186,7 @@
     realtime_odometry_publisher_->unlockAndPublish();
   }
 
-  if (params_.enable_odom_tf && realtime_odometry_transform_publisher_->trylock())
+  if (odom_params_.enable_odom_tf && realtime_odometry_transform_publisher_->trylock())
   {
     auto & transform = realtime_odometry_transform_publisher_->msg_.transforms.front();
     transform.header.stamp = time;
@@ -239,7 +239,7 @@
   previous_commands_.emplace(ackermann_command);
 
   //  Publish ackermann command
-  if (params_.publish_ackermann_command && realtime_ackermann_command_publisher_->trylock())
+  if (publish_ackermann_command_ && realtime_ackermann_command_publisher_->trylock())
   {
     auto & realtime_ackermann_command = realtime_ackermann_command_publisher_->msg_;
     // speed in AckermannDrive is defined desired forward speed (m/s) but we use it here as wheel
@@ -258,17 +258,20 @@
 {
   auto logger = get_node()->get_logger();
 
-  // update parameters if they have changed
-  if (param_listener_->is_old(params_))
-  {
-    params_ = param_listener_->get_params();
-    RCLCPP_INFO(logger, "Parameters were updated");
-  }
-
-<<<<<<< HEAD
-  odometry_.setWheelParams(params_.wheelbase, params_.wheel_radius);
-  odometry_.setVelocityRollingWindowSize(static_cast<size_t>(params_.velocity_rolling_window_size));
-=======
+  // update parameters
+  traction_joint_name_ = get_node()->get_parameter("traction_joint_name").as_string();
+  steering_joint_name_ = get_node()->get_parameter("steering_joint_name").as_string();
+  if (traction_joint_name_.empty())
+  {
+    RCLCPP_ERROR(logger, "'traction_joint_name' parameter was empty");
+    return CallbackReturn::ERROR;
+  }
+  if (steering_joint_name_.empty())
+  {
+    RCLCPP_ERROR(logger, "'steering_joint_name' parameter was empty");
+    return CallbackReturn::ERROR;
+  }
+
   wheel_params_.wheelbase = get_node()->get_parameter("wheelbase").as_double();
   wheel_params_.radius = get_node()->get_parameter("wheel_radius").as_double();
 
@@ -290,31 +293,39 @@
   odom_params_.open_loop = get_node()->get_parameter("open_loop").as_bool();
   odom_params_.enable_odom_tf = get_node()->get_parameter("enable_odom_tf").as_bool();
   odom_params_.odom_only_twist = get_node()->get_parameter("odom_only_twist").as_bool();
->>>>>>> 9336b343
-
-  cmd_vel_timeout_ = std::chrono::milliseconds{params_.cmd_vel_timeout};
-  params_.publish_ackermann_command =
-    get_node()->get_parameter("publish_ackermann_command").as_bool();
+
+  cmd_vel_timeout_ =
+    std::chrono::milliseconds{get_node()->get_parameter("cmd_vel_timeout").as_int()};
+  publish_ackermann_command_ = get_node()->get_parameter("publish_ackermann_command").as_bool();
+  use_stamped_vel_ = get_node()->get_parameter("use_stamped_vel").as_bool();
 
   try
   {
     limiter_traction_ = TractionLimiter(
-      params_.traction.min_velocity, params_.traction.max_velocity,
-      params_.traction.min_acceleration, params_.traction.max_acceleration,
-      params_.traction.min_deceleration, params_.traction.max_deceleration,
-      params_.traction.min_jerk, params_.traction.max_jerk);
+      get_node()->get_parameter("traction.min_velocity").as_double(),
+      get_node()->get_parameter("traction.max_velocity").as_double(),
+      get_node()->get_parameter("traction.min_acceleration").as_double(),
+      get_node()->get_parameter("traction.max_acceleration").as_double(),
+      get_node()->get_parameter("traction.min_deceleration").as_double(),
+      get_node()->get_parameter("traction.max_deceleration").as_double(),
+      get_node()->get_parameter("traction.min_jerk").as_double(),
+      get_node()->get_parameter("traction.max_jerk").as_double());
   }
   catch (const std::invalid_argument & e)
   {
     RCLCPP_ERROR(get_node()->get_logger(), "Error configuring traction limiter: %s", e.what());
     return CallbackReturn::ERROR;
   }
+
   try
   {
     limiter_steering_ = SteeringLimiter(
-      params_.steering.min_position, params_.steering.max_position, params_.steering.min_velocity,
-      params_.steering.max_velocity, params_.steering.min_acceleration,
-      params_.steering.max_acceleration);
+      get_node()->get_parameter("steering.min_position").as_double(),
+      get_node()->get_parameter("steering.max_position").as_double(),
+      get_node()->get_parameter("steering.min_velocity").as_double(),
+      get_node()->get_parameter("steering.max_velocity").as_double(),
+      get_node()->get_parameter("steering.min_acceleration").as_double(),
+      get_node()->get_parameter("steering.max_acceleration").as_double());
   }
   catch (const std::invalid_argument & e)
   {
@@ -327,16 +338,16 @@
     return CallbackReturn::ERROR;
   }
 
-  last_command_msg_ = std::make_shared<TwistStamped>();
-  received_velocity_msg_ptr_.set([this](std::shared_ptr<TwistStamped> & stored_value)
-                                 { stored_value = last_command_msg_; });
+  const TwistStamped empty_twist;
+  received_velocity_msg_ptr_.set(std::make_shared<TwistStamped>(empty_twist));
+
   // Fill last two commands with default constructed commands
   const AckermannDrive empty_ackermann_drive;
   previous_commands_.emplace(empty_ackermann_drive);
   previous_commands_.emplace(empty_ackermann_drive);
 
   // initialize ackermann command publisher
-  if (params_.publish_ackermann_command)
+  if (publish_ackermann_command_)
   {
     ackermann_command_publisher_ = get_node()->create_publisher<AckermannDrive>(
       DEFAULT_ACKERMANN_OUT_TOPIC, rclcpp::SystemDefaultsQoS());
@@ -346,26 +357,49 @@
   }
 
   // initialize command subscriber
-  velocity_command_subscriber_ = get_node()->create_subscription<TwistStamped>(
-    DEFAULT_COMMAND_TOPIC, rclcpp::SystemDefaultsQoS(),
-    [this](const std::shared_ptr<TwistStamped> msg) -> void
-    {
-      if (!subscriber_is_active_)
+  if (use_stamped_vel_)
+  {
+    velocity_command_subscriber_ = get_node()->create_subscription<TwistStamped>(
+      DEFAULT_COMMAND_TOPIC, rclcpp::SystemDefaultsQoS(),
+      [this](const std::shared_ptr<TwistStamped> msg) -> void
       {
-        RCLCPP_WARN(get_node()->get_logger(), "Can't accept new commands. subscriber is inactive");
-        return;
-      }
-      if ((msg->header.stamp.sec == 0) && (msg->header.stamp.nanosec == 0))
+        if (!subscriber_is_active_)
+        {
+          RCLCPP_WARN(
+            get_node()->get_logger(), "Can't accept new commands. subscriber is inactive");
+          return;
+        }
+        if ((msg->header.stamp.sec == 0) && (msg->header.stamp.nanosec == 0))
+        {
+          RCLCPP_WARN_ONCE(
+            get_node()->get_logger(),
+            "Received TwistStamped with zero timestamp, setting it to current "
+            "time, this message will only be shown once");
+          msg->header.stamp = get_node()->get_clock()->now();
+        }
+        received_velocity_msg_ptr_.set(std::move(msg));
+      });
+  }
+  else
+  {
+    velocity_command_unstamped_subscriber_ = get_node()->create_subscription<Twist>(
+      DEFAULT_COMMAND_TOPIC, rclcpp::SystemDefaultsQoS(),
+      [this](const std::shared_ptr<Twist> msg) -> void
       {
-        RCLCPP_WARN_ONCE(
-          get_node()->get_logger(),
-          "Received TwistStamped with zero timestamp, setting it to current "
-          "time, this message will only be shown once");
-        msg->header.stamp = get_node()->get_clock()->now();
-      }
-      received_velocity_msg_ptr_.set([msg](std::shared_ptr<TwistStamped> & stored_value)
-                                     { stored_value = std::move(msg); });
-    });
+        if (!subscriber_is_active_)
+        {
+          RCLCPP_WARN(
+            get_node()->get_logger(), "Can't accept new commands. subscriber is inactive");
+          return;
+        }
+
+        // Write fake header in the stored stamped command
+        std::shared_ptr<TwistStamped> twist_stamped;
+        received_velocity_msg_ptr_.get(twist_stamped);
+        twist_stamped->twist = *msg;
+        twist_stamped->header.stamp = get_node()->get_clock()->now();
+      });
+  }
 
   // initialize odometry publisher and message
   odometry_publisher_ = get_node()->create_publisher<nav_msgs::msg::Odometry>(
@@ -375,8 +409,8 @@
       odometry_publisher_);
 
   auto & odometry_message = realtime_odometry_publisher_->msg_;
-  odometry_message.header.frame_id = params_.odom_frame_id;
-  odometry_message.child_frame_id = params_.base_frame_id;
+  odometry_message.header.frame_id = odom_params_.odom_frame_id;
+  odometry_message.child_frame_id = odom_params_.base_frame_id;
 
   // initialize odom values zeros
   odometry_message.twist =
@@ -387,12 +421,13 @@
   {
     // 0, 7, 14, 21, 28, 35
     const size_t diagonal_index = NUM_DIMENSIONS * index + index;
-    odometry_message.pose.covariance[diagonal_index] = params_.pose_covariance_diagonal[index];
-    odometry_message.twist.covariance[diagonal_index] = params_.twist_covariance_diagonal[index];
+    odometry_message.pose.covariance[diagonal_index] = odom_params_.pose_covariance_diagonal[index];
+    odometry_message.twist.covariance[diagonal_index] =
+      odom_params_.twist_covariance_diagonal[index];
   }
 
   // initialize transform publisher and message
-  if (params_.enable_odom_tf)
+  if (odom_params_.enable_odom_tf)
   {
     odometry_transform_publisher_ = get_node()->create_publisher<tf2_msgs::msg::TFMessage>(
       DEFAULT_TRANSFORM_TOPIC, rclcpp::SystemDefaultsQoS());
@@ -403,8 +438,8 @@
     // keeping track of odom and base_link transforms only
     auto & odometry_transform_message = realtime_odometry_transform_publisher_->msg_;
     odometry_transform_message.transforms.resize(1);
-    odometry_transform_message.transforms.front().header.frame_id = params_.odom_frame_id;
-    odometry_transform_message.transforms.front().child_frame_id = params_.base_frame_id;
+    odometry_transform_message.transforms.front().header.frame_id = odom_params_.odom_frame_id;
+    odometry_transform_message.transforms.front().child_frame_id = odom_params_.base_frame_id;
   }
 
   // Create odom reset service
@@ -421,8 +456,8 @@
   RCLCPP_INFO(get_node()->get_logger(), "On activate: Initialize Joints");
 
   // Initialize the joints
-  const auto wheel_front_result = get_traction(params_.traction_joint_name, traction_joint_);
-  const auto steering_result = get_steering(params_.steering_joint_name, steering_joint_);
+  const auto wheel_front_result = get_traction(traction_joint_name_, traction_joint_);
+  const auto steering_result = get_steering(steering_joint_name_, steering_joint_);
   if (wheel_front_result == CallbackReturn::ERROR || steering_result == CallbackReturn::ERROR)
   {
     return CallbackReturn::ERROR;
@@ -434,6 +469,7 @@
     return CallbackReturn::ERROR;
   }
 
+  is_halted = false;
   subscriber_is_active_ = true;
 
   RCLCPP_DEBUG(get_node()->get_logger(), "Subscriber and publisher are now active.");
@@ -443,7 +479,6 @@
 CallbackReturn TricycleController::on_deactivate(const rclcpp_lifecycle::State &)
 {
   subscriber_is_active_ = false;
-  halt();
   return CallbackReturn::SUCCESS;
 }
 
@@ -454,6 +489,7 @@
     return CallbackReturn::ERROR;
   }
 
+  received_velocity_msg_ptr_.set(std::make_shared<TwistStamped>());
   return CallbackReturn::SUCCESS;
 }
 
@@ -488,8 +524,10 @@
 
   subscriber_is_active_ = false;
   velocity_command_subscriber_.reset();
+  velocity_command_unstamped_subscriber_.reset();
 
   received_velocity_msg_ptr_.set(nullptr);
+  is_halted = false;
   return true;
 }
 
@@ -601,12 +639,12 @@
   if (Vx == 0 && theta_dot != 0)
   {  // is spin action
     alpha = theta_dot > 0 ? M_PI_2 : -M_PI_2;
-    Ws = abs(theta_dot) * params_.wheelbase / params_.wheel_radius;
+    Ws = abs(theta_dot) * wheel_params_.wheelbase / wheel_params_.radius;
     return std::make_tuple(alpha, Ws);
   }
 
-  alpha = convert_trans_rot_vel_to_steering_angle(Vx, theta_dot, params_.wheelbase);
-  Ws = Vx / (params_.wheel_radius * std::cos(alpha));
+  alpha = convert_trans_rot_vel_to_steering_angle(Vx, theta_dot, wheel_params_.wheelbase);
+  Ws = Vx / (wheel_params_.radius * std::cos(alpha));
   return std::make_tuple(alpha, Ws);
 }
 
