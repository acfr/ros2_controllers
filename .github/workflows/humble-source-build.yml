name: Humble Source Build
on:
  workflow_dispatch:
  push:
    branches:
      - humble
    paths:
      - '**.hpp'
      - '**.h'
      - '**.cpp'
      - '**.py'
      - '**.yaml'
      - '.github/workflows/humble-source-build.yml'
      - '**/package.xml'
      - '**/CMakeLists.txt'
      - 'ros2_controllers.humble.repos'
      - '**.xml'
  schedule:
    # Run every day to detect flakiness and broken dependencies
<<<<<<< HEAD
    - cron: '03 3 * * MON-FRI'
=======
    - cron: '03 4 * * *'
>>>>>>> 9336b343

jobs:
  source:
    uses: ros-controls/ros2_control_ci/.github/workflows/reusable-ros-tooling-source-build.yml@master
    with:
      ros_distro: humble
      ref: humble
<<<<<<< HEAD
=======
      ros2_repo_branch: humble
>>>>>>> 9336b343
      os_name: ubuntu-22.04<|MERGE_RESOLUTION|>--- conflicted
+++ resolved
@@ -17,11 +17,7 @@
       - '**.xml'
   schedule:
     # Run every day to detect flakiness and broken dependencies
-<<<<<<< HEAD
-    - cron: '03 3 * * MON-FRI'
-=======
     - cron: '03 4 * * *'
->>>>>>> 9336b343
 
 jobs:
   source:
@@ -29,8 +25,5 @@
     with:
       ros_distro: humble
       ref: humble
-<<<<<<< HEAD
-=======
       ros2_repo_branch: humble
->>>>>>> 9336b343
       os_name: ubuntu-22.04