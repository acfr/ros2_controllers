pull_request_rules:
<<<<<<< HEAD
  - name: Backport to humble at reviewers discretion
    conditions:
      - base=master
      - "label=backport-humble"
    actions:
      backport:
        branches:
          - humble

  - name: Backport to jazzy at reviewers discretion
    conditions:
      - base=master
      - "label=backport-jazzy"
    actions:
      backport:
        branches:
          - jazzy
=======

  - name: Ask to resolve conflict
    conditions:
      - conflict
      - author!=mergify
    actions:
        comment:
          message: This pull request is in conflict. Could you fix it @{{author}}?

  - name: Ask to resolve conflict for backports
    conditions:
      - conflict
      - author=mergify[bot]
    actions:
        comment:
          message: This pull request is in conflict. Could you fix it @bmagyar @destogl @christophfroehlich @saikishor?
>>>>>>> 9336b343

  - name: development targets master branch
    conditions:
<<<<<<< HEAD
      - conflict
=======
      - base!=master
      - author!=bmagyar
      - author!=destogl
      - author!=christophfroehlich
      - author!=saikishor
>>>>>>> 9336b343
      - author!=mergify[bot]
      - author!=dependabot[bot]
    actions:
        comment:
<<<<<<< HEAD
          message: This pull request is in conflict. Could you fix it @{{author}}?

  - name: Ask to resolve conflict for backports
    conditions:
      - conflict
      - author=mergify[bot]
    actions:
        comment:
          message: This pull request is in conflict. Could you fix it @bmagyar @destogl @christophfroehlich @saikishor?

  - name: development targets master branch
    conditions:
      - base!=master
      - author!=bmagyar
      - author!=destogl
      - author!=christophfroehlich
      - author!=saikishor
      - author!=mergify[bot]
      - author!=dependabot[bot]
    actions:
        comment:
=======
>>>>>>> 9336b343
          message: |
            @{{author}}, all pull requests must be targeted towards the `master` development branch.
            Once merged into `master`, it is possible to backport to `{{base}}`, but it must be in `master`
            to have these changes reflected into new distributions.<|MERGE_RESOLUTION|>--- conflicted
+++ resolved
@@ -1,23 +1,4 @@
 pull_request_rules:
-<<<<<<< HEAD
-  - name: Backport to humble at reviewers discretion
-    conditions:
-      - base=master
-      - "label=backport-humble"
-    actions:
-      backport:
-        branches:
-          - humble
-
-  - name: Backport to jazzy at reviewers discretion
-    conditions:
-      - base=master
-      - "label=backport-jazzy"
-    actions:
-      backport:
-        branches:
-          - jazzy
-=======
 
   - name: Ask to resolve conflict
     conditions:
@@ -25,33 +6,6 @@
       - author!=mergify
     actions:
         comment:
-          message: This pull request is in conflict. Could you fix it @{{author}}?
-
-  - name: Ask to resolve conflict for backports
-    conditions:
-      - conflict
-      - author=mergify[bot]
-    actions:
-        comment:
-          message: This pull request is in conflict. Could you fix it @bmagyar @destogl @christophfroehlich @saikishor?
->>>>>>> 9336b343
-
-  - name: development targets master branch
-    conditions:
-<<<<<<< HEAD
-      - conflict
-=======
-      - base!=master
-      - author!=bmagyar
-      - author!=destogl
-      - author!=christophfroehlich
-      - author!=saikishor
->>>>>>> 9336b343
-      - author!=mergify[bot]
-      - author!=dependabot[bot]
-    actions:
-        comment:
-<<<<<<< HEAD
           message: This pull request is in conflict. Could you fix it @{{author}}?
 
   - name: Ask to resolve conflict for backports
@@ -73,8 +27,6 @@
       - author!=dependabot[bot]
     actions:
         comment:
-=======
->>>>>>> 9336b343
           message: |
             @{{author}}, all pull requests must be targeted towards the `master` development branch.
             Once merged into `master`, it is possible to backport to `{{base}}`, but it must be in `master`
