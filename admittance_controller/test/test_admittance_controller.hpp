--- conflicted
+++ resolved
@@ -17,8 +17,6 @@
 #ifndef TEST_ADMITTANCE_CONTROLLER_HPP_
 #define TEST_ADMITTANCE_CONTROLLER_HPP_
 
-#include <gmock/gmock.h>
-
 #include <chrono>
 #include <map>
 #include <memory>
@@ -27,18 +25,21 @@
 #include <utility>
 #include <vector>
 
-#include "geometry_msgs/msg/pose_stamped.hpp"
+#include "gmock/gmock.h"
 
 #include "admittance_controller/admittance_controller.hpp"
 #include "control_msgs/msg/admittance_controller_state.hpp"
 #include "geometry_msgs/msg/transform_stamped.hpp"
 #include "hardware_interface/loaned_command_interface.hpp"
 #include "hardware_interface/loaned_state_interface.hpp"
+#include "hardware_interface/types/hardware_interface_return_values.hpp"
 #include "rclcpp/parameter_value.hpp"
+#include "rclcpp/utilities.hpp"
 #include "rclcpp_lifecycle/node_interfaces/lifecycle_node_interface.hpp"
 #include "semantic_components/force_torque_sensor.hpp"
 #include "test_asset_6d_robot_description.hpp"
 #include "tf2_ros/transform_broadcaster.h"
+#include "trajectory_msgs/msg/joint_trajectory.hpp"
 
 // TODO(anyone): replace the state and command message types
 using ControllerCommandWrenchMsg = geometry_msgs::msg::WrenchStamped;
@@ -52,8 +53,6 @@
 
 constexpr auto NODE_SUCCESS =
   rclcpp_lifecycle::node_interfaces::LifecycleNodeInterface::CallbackReturn::SUCCESS;
-constexpr auto NODE_FAILURE =
-  rclcpp_lifecycle::node_interfaces::LifecycleNodeInterface::CallbackReturn::FAILURE;
 constexpr auto NODE_ERROR =
   rclcpp_lifecycle::node_interfaces::LifecycleNodeInterface::CallbackReturn::ERROR;
 }  // namespace
@@ -102,10 +101,7 @@
     }
   }
 
-<<<<<<< HEAD
-=======
 private:
->>>>>>> 9336b343
   const std::string robot_description_ = ros2_control_test_assets::valid_6d_robot_urdf;
   const std::string robot_description_semantic_ = ros2_control_test_assets::valid_6d_robot_srdf;
 };
@@ -113,7 +109,10 @@
 class AdmittanceControllerTest : public ::testing::Test
 {
 public:
-  static void SetUpTestCase() {}
+  static void SetUpTestCase()
+  {
+    //    rclcpp::init(0, nullptr);
+  }
 
   void SetUp()
   {
@@ -147,7 +146,7 @@
     auto options = rclcpp::NodeOptions()
                      .allow_undeclared_parameters(false)
                      .parameter_overrides(parameter_overrides)
-                     .automatically_declare_parameters_from_overrides(false);
+                     .automatically_declare_parameters_from_overrides(true);
     return SetUpControllerCommon(controller_name, options);
   }
 
@@ -156,15 +155,14 @@
   {
     auto options = rclcpp::NodeOptions()
                      .allow_undeclared_parameters(false)
-                     .automatically_declare_parameters_from_overrides(false);
+                     .automatically_declare_parameters_from_overrides(true);
     return SetUpControllerCommon(controller_name, options);
   }
 
   controller_interface::return_type SetUpControllerCommon(
     const std::string & controller_name, const rclcpp::NodeOptions & options)
   {
-    auto result =
-      controller_->init(controller_name, controller_->robot_description_, 0, "", options);
+    auto result = controller_->init(controller_name, "", options);
 
     controller_->export_reference_interfaces();
     assign_interfaces();
@@ -180,9 +178,8 @@
 
     for (auto i = 0u; i < joint_command_values_.size(); ++i)
     {
-      command_itfs_.emplace_back(
-        hardware_interface::CommandInterface(
-          joint_names_[i], command_interface_types_[0], &joint_command_values_[i]));
+      command_itfs_.emplace_back(hardware_interface::CommandInterface(
+        joint_names_[i], command_interface_types_[0], &joint_command_values_[i]));
       command_ifs.emplace_back(command_itfs_.back());
     }
 
@@ -196,9 +193,8 @@
 
     for (auto i = 0u; i < joint_state_values_.size(); ++i)
     {
-      state_itfs_.emplace_back(
-        hardware_interface::StateInterface(
-          joint_names_[i], state_interface_types_[0], &joint_state_values_[i]));
+      state_itfs_.emplace_back(hardware_interface::StateInterface(
+        joint_names_[i], state_interface_types_[0], &joint_state_values_[i]));
       state_ifs.emplace_back(state_itfs_.back());
     }
 
@@ -207,9 +203,8 @@
 
     for (auto i = 0u; i < fts_state_names_.size(); ++i)
     {
-      state_itfs_.emplace_back(
-        hardware_interface::StateInterface(
-          ft_sensor_name_, fts_itf_names[i], &fts_state_values_[i]));
+      state_itfs_.emplace_back(hardware_interface::StateInterface(
+        ft_sensor_name_, fts_itf_names[i], &fts_state_values_[i]));
       state_ifs.emplace_back(state_itfs_.back());
     }
 
@@ -274,11 +269,7 @@
       controller_interface::return_type::OK);
 
     // wait for message to be passed
-<<<<<<< HEAD
-    const auto timeout = std::chrono::milliseconds{5};
-=======
     const auto timeout = std::chrono::milliseconds{1};
->>>>>>> 9336b343
     const auto until = test_subscription_node_->get_clock()->now() + timeout;
     while (!received_msg && test_subscription_node_->get_clock()->now() < until)
     {
@@ -365,7 +356,7 @@
   // Controller-related parameters
   const std::vector<std::string> joint_names_ = {"joint1", "joint2", "joint3",
                                                  "joint4", "joint5", "joint6"};
-  std::vector<std::string> command_interface_types_ = {"position"};
+  const std::vector<std::string> command_interface_types_ = {"position"};
   const std::vector<std::string> state_interface_types_ = {"position"};
   const std::string ft_sensor_name_ = "ft_sensor_name";
 
@@ -382,15 +373,15 @@
   const std::string fixed_world_frame_ = "fixed_world_frame";
   const std::string sensor_frame_ = "link_6";
 
-  std::array<bool, 6> admittance_selected_axes_ = {{true, true, true, true, true, true}};
-  std::array<double, 6> admittance_mass_ = {{5.5, 6.6, 7.7, 8.8, 9.9, 10.10}};
-  std::array<double, 6> admittance_damping_ratio_ = {
-    {2.828427, 2.828427, 2.828427, 2.828427, 2.828427, 2.828427}};
-  std::array<double, 6> admittance_stiffness_ = {{214.1, 214.2, 214.3, 214.4, 214.5, 214.6}};
-
-  std::array<double, 6> joint_command_values_ = {{0.0, 0.0, 0.0, 0.0, 0.0, 0.0}};
-  std::array<double, 6> joint_state_values_ = {{1.1, 2.2, 3.3, 4.4, 5.5, 6.6}};
-  std::array<double, 6> fts_state_values_ = {{0.0, 0.0, 0.0, 0.0, 0.0, 0.0}};
+  std::array<bool, 6> admittance_selected_axes_ = {true, true, true, true, true, true};
+  std::array<double, 6> admittance_mass_ = {5.5, 6.6, 7.7, 8.8, 9.9, 10.10};
+  std::array<double, 6> admittance_damping_ratio_ = {2.828427, 2.828427, 2.828427,
+                                                     2.828427, 2.828427, 2.828427};
+  std::array<double, 6> admittance_stiffness_ = {214.1, 214.2, 214.3, 214.4, 214.5, 214.6};
+
+  std::array<double, 6> joint_command_values_ = {0.0, 0.0, 0.0, 0.0, 0.0, 0.0};
+  std::array<double, 6> joint_state_values_ = {1.1, 2.2, 3.3, 4.4, 5.5, 6.6};
+  std::array<double, 6> fts_state_values_ = {0.0, 0.0, 0.0, 0.0, 0.0, 0.0};
   std::vector<std::string> fts_state_names_;
 
   std::vector<hardware_interface::StateInterface> state_itfs_;
