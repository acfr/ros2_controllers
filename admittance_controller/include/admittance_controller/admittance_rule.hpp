--- conflicted
+++ resolved
@@ -18,22 +18,28 @@
 #define ADMITTANCE_CONTROLLER__ADMITTANCE_RULE_HPP_
 
 #include <Eigen/Core>
-
+#include <Eigen/Geometry>
+#include <map>
 #include <memory>
 #include <string>
 #include <vector>
 
 #include "admittance_controller/admittance_controller_parameters.hpp"
 #include "control_msgs/msg/admittance_controller_state.hpp"
-#include "controller_interface/controller_interface_base.hpp"
+#include "control_toolbox/filters.hpp"
+#include "controller_interface/controller_interface.hpp"
+#include "geometry_msgs/msg/wrench_stamped.hpp"
 #include "kinematics_interface/kinematics_interface.hpp"
 #include "pluginlib/class_loader.hpp"
+#include "tf2_eigen/tf2_eigen.hpp"
+#include "tf2_geometry_msgs/tf2_geometry_msgs.hpp"
+#include "tf2_kdl/tf2_kdl.hpp"
+#include "tf2_ros/buffer.h"
+#include "tf2_ros/transform_listener.h"
 #include "trajectory_msgs/msg/joint_trajectory_point.hpp"
 
 namespace admittance_controller
 {
-<<<<<<< HEAD
-=======
 struct AdmittanceTransforms
 {
   // transformation from force torque sensor frame to base link frame at reference joint angles
@@ -54,7 +60,6 @@
   Eigen::Isometry3d world_base_;
 };
 
->>>>>>> 9336b343
 struct AdmittanceState
 {
   explicit AdmittanceState(size_t num_joints)
@@ -106,15 +111,12 @@
 
   /// Configure admittance rule memory using number of joints.
   controller_interface::return_type configure(
-    const std::shared_ptr<rclcpp_lifecycle::LifecycleNode> & node, const size_t num_joint,
-    const std::string & robot_description);
+    const std::shared_ptr<rclcpp_lifecycle::LifecycleNode> & node, const size_t num_joint);
 
   /// Reset all values back to default
   controller_interface::return_type reset(const size_t num_joints);
 
   /**
-<<<<<<< HEAD
-=======
    * Calculate all transforms needed for admittance control using the loader kinematics plugin. If
    * the transform does not exist in the kinematics model, then TF will be used for lookup. The
    * return value is true if all transformation are calculated without an error \param[in]
@@ -126,7 +128,6 @@
     const trajectory_msgs::msg::JointTrajectoryPoint & reference_joint_state);
 
   /**
->>>>>>> 9336b343
    * Updates parameter_ struct if any parameters have changed since last update. Parameter dependent
    * Eigen field members (end_effector_weight_, cog_pos_, mass_, mass_inv_ stiffness, selected_axes,
    * damping_) are also updated
@@ -136,10 +137,6 @@
   /**
    * Calculate 'desired joint states' based on the 'measured force', 'reference joint state', and
    * 'current_joint_state'.
-   *
-   * All transforms (e.g., world to base, sensor to base, CoG to base) are now computed
-   * directly in this function and stored in `admittance_state_`, removing the
-   * need for an intermediate transform struct.
    *
    * \param[in] current_joint_state current joint state of the robot
    * \param[in] measured_wrench most recent measured wrench from force torque sensor
@@ -208,6 +205,9 @@
   // admittance controllers internal state
   AdmittanceState admittance_state_{0};
 
+  // transforms needed for admittance update
+  AdmittanceTransforms admittance_transforms_;
+
   // position of center of gravity in cog_frame
   Eigen::Vector3d cog_pos_;
 
