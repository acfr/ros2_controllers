--- conflicted
+++ resolved
@@ -1,17 +1,9 @@
 cmake_minimum_required(VERSION 3.16)
-<<<<<<< HEAD
-project(admittance_controller)
-
-find_package(ros2_control_cmake REQUIRED)
-set_compiler_options()
-export_windows_symbols()
-=======
 project(admittance_controller LANGUAGES CXX)
 
 if(CMAKE_CXX_COMPILER_ID MATCHES "(GNU|Clang)")
   add_compile_options(-Wall -Wextra -Wpedantic -Wconversion)
 endif()
->>>>>>> 9336b343
 
 set(THIS_PACKAGE_INCLUDE_DEPENDS
   angles
@@ -21,10 +13,7 @@
   generate_parameter_library
   geometry_msgs
   hardware_interface
-<<<<<<< HEAD
-=======
   joint_trajectory_controller
->>>>>>> 9336b343
   kinematics_interface
   pluginlib
   rclcpp
@@ -58,28 +47,6 @@
   $<INSTALL_INTERFACE:include/admittance_controller>
 )
 target_link_libraries(admittance_controller PUBLIC
-<<<<<<< HEAD
-                      admittance_controller_parameters
-                      Eigen3::Eigen
-                      control_toolbox::control_toolbox
-                      controller_interface::controller_interface
-                      hardware_interface::hardware_interface
-                      kinematics_interface::kinematics_interface
-                      pluginlib::pluginlib
-                      rclcpp::rclcpp
-                      angles::angles
-                      rclcpp_lifecycle::rclcpp_lifecycle
-                      realtime_tools::realtime_tools
-                      tf2::tf2
-                      tf2_eigen::tf2_eigen
-                      tf2_geometry_msgs::tf2_geometry_msgs
-                      tf2_kdl::tf2_kdl
-                      tf2_ros::tf2_ros
-                      ${geometry_msgs_TARGETS}
-                      ${trajectory_msgs_TARGETS}
-                      ${control_msgs_TARGETS}
-                      ${tf2_geometry_msgs_TARGETS})
-=======
   admittance_controller_parameters
   Eigen3::Eigen
 )
@@ -88,7 +55,6 @@
 # Causes the visibility macros to use dllexport rather than dllimport,
 # which is appropriate when building the dll but not consuming it.
 target_compile_definitions(admittance_controller PRIVATE "ADMITTANCE_CONTROLLER_BUILDING_DLL")
->>>>>>> 9336b343
 
 pluginlib_export_plugin_description_file(controller_interface admittance_controller.xml)
 
@@ -101,14 +67,6 @@
   find_package(kinematics_interface_kdl REQUIRED)
 
   # test loading admittance controller
-<<<<<<< HEAD
-  add_definitions(-DTEST_FILES_DIRECTORY="${CMAKE_CURRENT_SOURCE_DIR}/test")
-  ament_add_gmock(test_load_admittance_controller test/test_load_admittance_controller.cpp)
-  target_link_libraries(test_load_admittance_controller
-    controller_manager::controller_manager
-    hardware_interface::hardware_interface
-    ros2_control_test_assets::ros2_control_test_assets
-=======
   add_rostest_with_parameters_gmock(test_load_admittance_controller
     test/test_load_admittance_controller.cpp
     ${CMAKE_CURRENT_SOURCE_DIR}/test/test_params.yaml
@@ -117,15 +75,12 @@
     controller_manager
     hardware_interface
     ros2_control_test_assets
->>>>>>> 9336b343
   )
 
   # test admittance controller function
   add_rostest_with_parameters_gmock(test_admittance_controller
     test/test_admittance_controller.cpp
     ${CMAKE_CURRENT_SOURCE_DIR}/test/test_params.yaml
-<<<<<<< HEAD
-=======
   )
   target_link_libraries(test_admittance_controller admittance_controller)
   ament_target_dependencies(test_admittance_controller
@@ -133,11 +88,7 @@
     controller_interface
     hardware_interface
     ros2_control_test_assets
->>>>>>> 9336b343
   )
-  target_link_libraries(test_admittance_controller
-    admittance_controller
-    ros2_control_test_assets::ros2_control_test_assets)
 endif()
 
 install(
